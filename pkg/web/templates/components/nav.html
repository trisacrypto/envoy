{{ define "nav" }}
<nav class="navbar shadow-md py-4">
  <div class="navbar-start">
    <div class="dropdown">
      <button type="button" class="ml-2 focus:outline-none focus:ring-2 focus:ring-gray-200 lg:hidden">
        <i class="fa-solid fa-bars text-lg"></i>
        <span class="sr-only">Open Navigation Menu</span>
      </button>
      <ul tabindex="0" class="menu menu-sm dropdown-content bg-gray-300 mt-3 z-[1] p-2 shadow rounded-box w-52 font-semibold">
        <li><a href="/transactions"><i class="fa-solid fa-envelope"></i>Transactions</a></li>
        <li><a href="/accounts"><i class="fa-solid fa-rectangle-list"></i>Customer Accounts</a></li>
        <li><a href="/counterparty"><i class="fa-solid fa-building-columns"></i>Counterparty VASPs</a></li>
        <li><a href="/v1/docs"><i class="fa solid fa-book"></i>API Docs</a></li>
      </ul>
    </div>
    <img src="/static/logo192.png" alt="TRISA Logo" class="ml-2 lg:ml-0" />
  </div>
  <div class="navbar-center hidden lg:flex">
    <ul class="menu menu-horizontal px-1 font-semibold">
      <li><a href="/transactions"><i class="fa-solid fa-envelope"></i>Transactions</a></li>
      <li><a href="/accounts"><i class="fa-solid fa-rectangle-list"></i>Customer Accounts</a></li>
      <li><a href="/counterparty"><i class="fa-solid fa-building-columns"></i>Counterparty VASPs</a></li>
      <li><a href="/v1/docs" target="_blank"><i class="fa solid fa-book"></i>API Docs</a></li>
    </ul>
  </div>
  <div class="navbar-end">
   <div class="dropdown dropdown-bottom dropdown-left">
    <div tabindex="0" role="button" class="mr-4">
      <i class="fa-solid fa-user text-lg"></i>
      <span class="sr-only">Open User Management Page</span>
    </div>
    <ul tabindex="0" class="dropdown-content z-[1] bg-black text-white shadow menu menu-sm p-2 rounded-box w-52 font-semibold">
<<<<<<< HEAD
      <li><a href="/user-profile"><i class="fa-solid fa-user-gear"></i>User Profile</a></li>
=======
      <li><a href="/users"><i class="fa-solid fa-users"></i>Users Management</a></li>
>>>>>>> 4d222d82
      <li><a href="/about"><i class="fa-solid fa-gear"></i>Node Configuration</a></li>
      <li><a href="/utilities/travel-address"><i class="fa-solid fa-suitcase"></i>Travel Address Encoder</a></li>
      <li><a href="/logout" id="logout-bttn"><i class="fa-solid fa-right-from-bracket"></i>Logout</a></li>
    </ul>
   </div>
  </div>
</nav>
{{ end }}<|MERGE_RESOLUTION|>--- conflicted
+++ resolved
@@ -30,13 +30,10 @@
       <span class="sr-only">Open User Management Page</span>
     </div>
     <ul tabindex="0" class="dropdown-content z-[1] bg-black text-white shadow menu menu-sm p-2 rounded-box w-52 font-semibold">
-<<<<<<< HEAD
-      <li><a href="/user-profile"><i class="fa-solid fa-user-gear"></i>User Profile</a></li>
-=======
+      <li><a href="/profile"><i class="fa-solid fa-user-gear"></i>User Profile</a></li>
+      <li><a href="/about"><i class="fa-solid fa-gear"></i>Node Configuration</a></li>
       <li><a href="/users"><i class="fa-solid fa-users"></i>Users Management</a></li>
->>>>>>> 4d222d82
-      <li><a href="/about"><i class="fa-solid fa-gear"></i>Node Configuration</a></li>
-      <li><a href="/utilities/travel-address"><i class="fa-solid fa-suitcase"></i>Travel Address Encoder</a></li>
+      <li><a href="/utilities/travel-address"><i class="fa-solid fa-suitcase"></i>Travel Addresses</a></li>
       <li><a href="/logout" id="logout-bttn"><i class="fa-solid fa-right-from-bracket"></i>Logout</a></li>
     </ul>
    </div>
