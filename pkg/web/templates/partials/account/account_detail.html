--- conflicted
+++ resolved
@@ -21,8 +21,6 @@
     </div>
     {{ if .CryptoAddresses }}
     {{ range .CryptoAddresses }}
-<<<<<<< HEAD
-=======
     <div class="mb-4 grid grid-cols-2">
       <dt class="font-bold">Wallet Address</dt>
       <div class="mb-4 grid grid-cols-2">
@@ -30,7 +28,6 @@
         <dd>{{ .Network }}</dd>
       </div>
     </div>
->>>>>>> 6a65bf09
     <div class="mb-4 grid grid-cols-2">
       <dt class="font-bold">Wallet Address</dt>
       <div class="mb-4 grid grid-cols-2">
