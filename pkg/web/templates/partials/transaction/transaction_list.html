<<<<<<< HEAD
<div class="table-container">
  <table class="table table-sm">
=======
{{ $canMngTrans := not .IsViewOnly }}
{{- with .TransactionsList -}}
<div>
  <table class="table">
>>>>>>> da4e09c7
    <thead class="font-bold text-base text-black">
      <tr class="text-center text-balance">
        <th>Preview</th>
        <th>Type</th>
        <th>Status</th>
        <th>Counterparty</th>
        <th>Originator & Wallet Address</th>
        <th>Beneficiary & Wallet Address</th>
        <th>Virtual Asset</th>
        <th>Amount</th>
        <th># of Envelopes</th>
        <th>Date Created</th>
        <th>Last Update</th>
        <th>Actions</th>
      </tr>
    </thead>
    <tbody>
      {{ if .Transactions }}
      {{ range .Transactions }}
      <tr class="hover text-center">
        <td>
          <div class="tooltip tooltip-right" data-tip="View preview of the transaction details">
            <button type="button" onclick="transaction_modal.showModal()" hx-get="/v1/transactions/{{ .ID }}?detail=preview" hx-target="#transaction_modal">
              <i class="fa-solid fa-eye"></i>          
            </button>
          </div>
        </td>
        <td>
          {{ if eq .Source "local" }}
          <div class="tooltip tooltip-right" data-tip="Outgoing transaction from local VASP">
            <button>
              <i class="fa-solid fa-file-export"></i>
            </button>
          </div>
          {{ else if eq .Source "remote" }}
         <div class="tooltip tooltip-right" data-tip="Incoming transaction from remote VASP">
          <button>
            <i class="fa-solid fa-file-import"></i>
          </button>
         </div>
          {{ else }}
          <div class="tooltip tooltip-right" data-tip="Unknown transaction type">
            <button><i class="fa-solid fa-question"></i></button>
          </div>
          {{ end }}
        </td>
        {{ if .Status }}
          {{ if eq .Status "draft" }}
          <td>
            <div class="flex justify-center items-center gap-x-1">
              <img src="/static/draftStatusIcon.svg" alt="" />
              <span class="text-gray-500">{{ .TitleStatus }}</span>
            </div>
          </td>
          {{ else if eq .Status "pending" }}
          <td>
            <div class="flex justify-center items-center gap-x-1">
              <img src="/static/pendingStatusIcon.svg" alt="" />
              <span class="text-yellow-700">{{ .TitleStatus }}</span>
            </div>
          </td>
          {{ else if eq .Status "action required" }}
          <td>
            <div class="flex justify-center items-center gap-x-1">
              <img src="/static/actionStatusIcon.svg" alt="" />
              <span class="text-blue-700">{{ .TitleStatus }}</span>
            </div>
          </td>
          {{ else if eq .Status "completed" }}
          <td>
            <div class="flex justify-center items-center gap-x-1">
              <img src="/static/completeStatusIcon.svg" alt="" />
              <span class="text-green-700">{{ .TitleStatus }}</span>
            </div>
          </td>
          {{ else if eq .Status "archived" }}
          <td>
            <div class="flex justify-center items-center gap-x-1">
              <img src="/static/archiveStatusIcon.svg" alt="" />
              <span class="text-gray-700">{{ .TitleStatus }}</span>
            </div>
          </td>
          {{ else }}
          <td>&mdash;</td>
          {{ end }}
        {{ end }}
        <td>{{ .Counterparty }}</td>
        <td>
          <div>
            <ul>
              <li>{{ .Originator }}</li>
              {{ if .OriginatorAddress }}
              <li class="text-xs text-gray-600 break-words">{{ .OriginatorAddress }}</li>
              {{ else }}
              <li class="text-xs text-gray-600 break-words">&mdash;</li>
              {{ end }}
            </ul>
          </div>
        </td>
        <td>
          <div>
            <ul>
              <li>{{ .Beneficiary }}</li>
              {{ if .BeneficiaryAddress }}
              <li class="text-xs text-gray-600 break-words">{{ .BeneficiaryAddress }}</li>
              {{ else }}
              <li class="text-xs text-gray-600 break-words">&mdash;</li>
              {{ end }}
            </ul>
          </div>
        </td>
        <td>{{ .VirtualAsset }}</td>
        <td>{{ .Amount }}</td>
        <td>{{ .EnvelopeCount }}</td>
        {{ $created := .Created.Format "January 2, 2006 15:04:05" }}
        <td>{{ $created }}</td>
        {{ if .LastUpdate }}
        {{ $lastUpdate := .LastUpdate.Format "January 2, 2006 15:04:05 -0700" }}
        <td class="trans-last-update">{{ $lastUpdate }}</td>
        {{ else }}
        <td>&mdash;</td>
        {{ end }}
        <td>
          <div class="dropdown">
            <div tabindex="0" role="button" class="btn btn-ghost font-bold text-xl">&hellip;</div>
            <ul tabindex="0" class="dropdown-content z-[1] menu menu-sm p-2 text-sm shadow bg-black font-semibold text-white rounded-box">
              <li><a href="/transactions/{{ .ID }}/info">View</a></li>
              {{ if $canMngTrans }}
              {{ if eq .Source "remote" }}
              <li><a href="/transactions/{{ .ID }}/accept">Accept</a></li>
              <li><a href="/transactions/{{ .ID }}/info">Reject</a></li>
              {{ end }}
              <li><a>Archive</a></li>
              {{ end }}
            </ul>
          </div>
        </td>
      </tr>
      {{ end }}
      {{ else }}
      <tr class="text-center">
        <td colspan="9" class="py-5">There are no transactions to display.</td>
      </tr>
      {{ end }}
    </tbody>
  </table>
</div>
{{- end }}<|MERGE_RESOLUTION|>--- conflicted
+++ resolved
@@ -1,12 +1,7 @@
-<<<<<<< HEAD
+{{ $canMngTrans := not .IsViewOnly }}
+{{- with .TransactionsList -}}
 <div class="table-container">
   <table class="table table-sm">
-=======
-{{ $canMngTrans := not .IsViewOnly }}
-{{- with .TransactionsList -}}
-<div>
-  <table class="table">
->>>>>>> da4e09c7
     <thead class="font-bold text-base text-black">
       <tr class="text-center text-balance">
         <th>Preview</th>
