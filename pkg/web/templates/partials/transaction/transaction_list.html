--- conflicted
+++ resolved
@@ -89,26 +89,7 @@
         <td>N/A</td>
         {{ end }}
         <td>
-<<<<<<< HEAD
-          <div class="dropdown">
-            <div tabindex="0" role="button" class="btn btn-ghost font-bold text-xl">&hellip;</div>
-            <ul tabindex="0" class="dropdown-content z-[1] menu menu-sm p-2 text-sm shadow bg-black font-semibold text-white rounded-box">
-              <li><a href="/transactions/{{ .ID }}/info">View</a></li>
-              {{ if $canMngTrans }}
-              {{ if and (eq .Source "remote") (and (ne .Status "completed") (ne .Status "accepted") (ne .Status "rejected")) }}
-              <li><a href="/transactions/{{ .ID }}/accept">Accept</a></li>
-              <li><a href="/transactions/{{ .ID }}/info">Reject</a></li>
-              {{ end }}
-              {{ if and (eq .Source "local") (eq .Status "repair") }}
-              <li><a href="/transactions/{{ .ID }}/repair">Repair</a></li>
-              {{ end }}
-              <li><a>Archive</a></li>
-              {{ end }}
-            </ul>
-          </div>
-=======
           <a class="btn btn-sm bg-primary text-white hover:bg-primary/90" href="/transactions/{{ .ID }}/info">Actions</a>
->>>>>>> 1a56345b
         </td>
       </tr>
       {{ end }}
