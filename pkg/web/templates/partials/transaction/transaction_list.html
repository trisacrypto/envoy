--- conflicted
+++ resolved
@@ -119,13 +119,8 @@
             <div tabindex="0" role="button" class="btn btn-ghost fobt-bold text-xl">&hellip;</div>
             <ul tabindex="0" class="dropdown-content z-[1] menu p-2 shadow bg-[#2F4858] font-semibold text-white rounded-box">
               {{ if eq .Source "remote" }}
-<<<<<<< HEAD
               <li><a href="/transactions-accept/{{ .ID }}">Accept</a></li>
-              <li><a>Reject</a></li>
-=======
-              <li><a>Accept</a></li>
               <li><a onclick="transaction_rejection_modal.showModal()">Reject</a></li>
->>>>>>> ceffe89f
               {{ end }}
               <li><a>Archive</a></li>
             </ul>
