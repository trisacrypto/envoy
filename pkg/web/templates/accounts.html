{{ define "styles" }}
<link href="https://unpkg.com/slim-select@latest/dist/slimselect.css" rel="stylesheet"></link>
{{ end }}

{{ template "base" . }}
{{ define "content" }}
  <section class="mx-8 py-14">
    <section class="md:flex md:items-center md:gap-x-6 mb-12">
      <h1 class="font-bold text-2xl">Customer Accounts</h1>
      <button type="button" onclick="new_acct_modal.showModal()" class="mt-3 md:mt-0 btn btn-sm bg-[#55ACD8] text-white hover:bg-[#55ACD8]/90">Register New Customer</button>
    </section>
    <section id="accounts" hx-get="/v1/accounts" hx-trigger="load">
      <div class="text-center">
        <span class="loading loading-spinner loading-lg"></span>
      </div>
    </section>

  <!-- New Customer Account Modal -->
  <dialog id="new_acct_modal" class="modal">
    <div class="modal-box max-w-2xl">
      <div class="flex justify-between items-center">
        <h1 class="font-bold text-xl">Add New Customer Account</h1>
        <button onclick="new_acct_modal.close()" class="btn btn-sm btn-circle btn-ghost">
          <i class="fa-solid fa-x"></i>
          <span class="sr-only">Close modal</span>
        </button>
      </div>
<<<<<<< HEAD
    <p class="py-4">Add new customer account details.</p>
    <div class="">
      <form
        _="on htmx:afterRequest
          if event.detail.successful
          remove .hidden from #success-toast
          put 'Success! A new customer account has been created.' into #success-toast-msg
          wait 5s
          add .hidden to #success-toast
          end" 
        id="new-acct-form" hx-post="/v1/accounts" hx-ext="json-enc" hx-target="#accounts" hx-swap-oob="outerHTML:#accounts" method="post">
        <div class="mb-4">
          <label for="first_name" class="label-style">First or Given Name</label>
          <input type="text" id="first_name" name="first_name" class="input-style" />
        </div>
        <div class="mb-4">
          <label for="last_name" class="label-style">Last or Family Name</label>
          <input type="text" id="last_name" name="last_name" class="input-style" />
        </div>
        <div class="mb-4">
          <label for="customer_id" class="label-style">Customer Account ID (optional)</label>
          <input type="text" id="customer_id" name="customer_id" class="input-style" />
        </div>
        <div id="crypto-wallets">
          <div class="grid gap-6 my-4 md:grid-cols-2 crypto-wallets">
            <div>
              <label for="crypto_address_0" class="label-style">Wallet Address 1</label>
              <input type="text" id="crypto_address_0" name="crypto_address_0" class="input-style" />
            </div>
            <div>
              <label for="networks" class="label-style">Network 1</label>
              <select id="networks" name="network_0"></select>
=======
      <p class="py-4">Add new customer account details.</p>
      <div class="">
        <form id="new-acct-form" hx-post="/v1/accounts" hx-ext="json-enc" hx-target="#accounts" hx-swap-oob="outerHTML:#accounts" method="post">
          <div class="mb-4">
            <label for="first_name" class="label-style">First or Given Name</label>
            <input type="text" id="first_name" name="first_name" class="input-style" />
          </div>
          <div class="mb-4">
            <label for="last_name" class="label-style">Last or Family Name</label>
            <input type="text" id="last_name" name="last_name" class="input-style" />
          </div>
          <div class="mb-4">
            <label for="customer_id" class="label-style">Customer Account ID (optional)</label>
            <input type="text" id="customer_id" name="customer_id" class="input-style" />
          </div>
          <div id="crypto-wallets">
            <div class="grid gap-6 my-4 md:grid-cols-2 crypto-wallets">
              <div>
                <label for="crypto_address_0" class="label-style">Wallet Address</label>
                <input type="text" id="crypto_address_0" name="crypto_address_0" class="input-style" />
              </div>
              <div>
                <label for="networks" class="label-style">Network</label>
                <div class="flex items-center gap-x-1">
                  <select id="networks" name="network_0"></select>
                  <button type="button" onclick="this.parentNode.parentNode.parentNode.remove()" class="tooltip tooltip-left" data-tip="Delete wallet">
                    <i class="fa-solid fa-trash text-xs"><span class="sr-only">Delete wallet</span></i>
                  </button>
                </div>
              </div>
>>>>>>> 7cdb66bd
            </div>
          </div>
          <div class="mb-4">
            <button type="button" id="add-wallet-bttn" class="text-blue-600">+ Additional Wallets</button>
          </div>
          <div class="mb-4">
            <label for="tag" class="label-style">Notes</label>
            <textarea id="tag" name="tag" rows="4" class="block p-2.5 w-full text-sm text-gray-900 bg-gray-50 rounded-lg border border-gray-300 focus:ring-blue-500 focus:border-blue-500"></textarea>
          </div>
          <div class="flex justify-center">
            <button id="acct-submit-bttn" class="w-44 btn bg-[#55ACD8] font-semibold text-lg text-white hover:bg-[#55ACD8]/90">Register</button>
          </div>
        </form>
      </div>
    </div>
    <div id="network-content"></div>
  </dialog>
</section>

<!-- Target for view and edit modals -->
<dialog id="acct_modal" class="modal"></dialog>

{{ end }}

{{ define "appcode" }}
<script src="https://unpkg.com/slim-select@latest/dist/slimselect.min.js"></script>
<script src="/static/js/customerAccounts.js"></script>
<script src="/static/js/networkSelect.js"></script>
{{ end }}<|MERGE_RESOLUTION|>--- conflicted
+++ resolved
@@ -25,43 +25,23 @@
           <span class="sr-only">Close modal</span>
         </button>
       </div>
-<<<<<<< HEAD
-    <p class="py-4">Add new customer account details.</p>
-    <div class="">
-      <form
-        _="on htmx:afterRequest
+      <p class="py-4">Add new customer account details.</p>
+      <div>
+        <form
+          _="on htmx:afterRequest
           if event.detail.successful
-          remove .hidden from #success-toast
-          put 'Success! A new customer account has been created.' into #success-toast-msg
-          wait 5s
-          add .hidden to #success-toast
+            remove .hidden from #success-toast
+            put 'Success! A new customer account has been created.' into #success-toast-msg
+            wait 5s
+            add .hidden to #success-toast
           end" 
-        id="new-acct-form" hx-post="/v1/accounts" hx-ext="json-enc" hx-target="#accounts" hx-swap-oob="outerHTML:#accounts" method="post">
-        <div class="mb-4">
-          <label for="first_name" class="label-style">First or Given Name</label>
-          <input type="text" id="first_name" name="first_name" class="input-style" />
-        </div>
-        <div class="mb-4">
-          <label for="last_name" class="label-style">Last or Family Name</label>
-          <input type="text" id="last_name" name="last_name" class="input-style" />
-        </div>
-        <div class="mb-4">
-          <label for="customer_id" class="label-style">Customer Account ID (optional)</label>
-          <input type="text" id="customer_id" name="customer_id" class="input-style" />
-        </div>
-        <div id="crypto-wallets">
-          <div class="grid gap-6 my-4 md:grid-cols-2 crypto-wallets">
-            <div>
-              <label for="crypto_address_0" class="label-style">Wallet Address 1</label>
-              <input type="text" id="crypto_address_0" name="crypto_address_0" class="input-style" />
-            </div>
-            <div>
-              <label for="networks" class="label-style">Network 1</label>
-              <select id="networks" name="network_0"></select>
-=======
-      <p class="py-4">Add new customer account details.</p>
-      <div class="">
-        <form id="new-acct-form" hx-post="/v1/accounts" hx-ext="json-enc" hx-target="#accounts" hx-swap-oob="outerHTML:#accounts" method="post">
+          id="new-acct-form"
+          hx-post="/v1/accounts" 
+          hx-ext="json-enc" 
+          hx-target="#accounts" 
+          hx-swap-oob="outerHTML:#accounts" 
+          method="post"
+          >
           <div class="mb-4">
             <label for="first_name" class="label-style">First or Given Name</label>
             <input type="text" id="first_name" name="first_name" class="input-style" />
@@ -89,7 +69,6 @@
                   </button>
                 </div>
               </div>
->>>>>>> 7cdb66bd
             </div>
           </div>
           <div class="mb-4">
