--- conflicted
+++ resolved
@@ -1,7 +1,6 @@
 {{ template "base" . }}
 {{ define "content" }}
 
-<<<<<<< HEAD
 <section class="my-14">
   <section class="flex items-center gap-x-12">
     <h1>Transaction Inbox</h1>
@@ -13,15 +12,10 @@
     </div>
   </section>
   <section hx-get="/v1/transactions" hx-trigger="load"></section>
-=======
-<section class="my-14 text-center">
-  <h1>Transactions</h1>
-  <section hx-get="/v1/transactions" hx-trigger="load">
-    <div class="text-center">
+    <!-- <div class="text-center">
       <span class="loading loading-spinner loading-lg"></span>
-    </div>
+    </div> -->
   </section>
->>>>>>> 030f15af
 </section>
 
 {{ end }}