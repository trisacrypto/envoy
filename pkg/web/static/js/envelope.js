--- conflicted
+++ resolved
@@ -97,7 +97,6 @@
       const readableIdentifierType = IDENTIFIER_TYPE[identifierCode];
       identifierType.textContent = readableIdentifierType || identifierCode;
     });
-<<<<<<< HEAD
   }
 
   if (e.detail.requestConfig.path === '/v1/transactions/send-prepared' && e.detail.requestConfig.verb === 'post' && e.detail.successful) {
@@ -109,13 +108,9 @@
     window.scrollTo(0, 0);
     setSuccessToast('Success! Secure envelope sent.');
   };
-})
-=======
-  };
-
+  
   disableSubmitButton();
-}
-);
+});
 
 // Disable submit button to prevent multiple form submissions.
 function disableSubmitButton() {
@@ -126,5 +121,4 @@
     previewBtnText?.classList.add('hidden');
     previewSbmtBtn.disabled = true;
   });
-};
->>>>>>> 16ef37bd
+};