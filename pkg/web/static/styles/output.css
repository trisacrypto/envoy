--- conflicted
+++ resolved
@@ -2074,17 +2074,10 @@
   width: 100%;
 }
 
-<<<<<<< HEAD
 .max-w-7xl {
   max-width: 80rem;
 }
 
-.max-w-xs {
-  max-width: 20rem;
-}
-
-=======
->>>>>>> 09d7d489
 .transform {
   transform: translate(var(--tw-translate-x), var(--tw-translate-y)) rotate(var(--tw-rotate)) skewX(var(--tw-skew-x)) skewY(var(--tw-skew-y)) scaleX(var(--tw-scale-x)) scaleY(var(--tw-scale-y));
 }
