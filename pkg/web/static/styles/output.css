/*
! tailwindcss v3.4.1 | MIT License | https://tailwindcss.com
*/

/*
1. Prevent padding and border from affecting element width. (https://github.com/mozdevs/cssremedy/issues/4)
2. Allow adding a border to an element by just adding a border-width. (https://github.com/tailwindcss/tailwindcss/pull/116)
*/

*,
::before,
::after {
  box-sizing: border-box;
  /* 1 */
  border-width: 0;
  /* 2 */
  border-style: solid;
  /* 2 */
  border-color: #e5e7eb;
  /* 2 */
}

::before,
::after {
  --tw-content: '';
}

/*
1. Use a consistent sensible line-height in all browsers.
2. Prevent adjustments of font size after orientation changes in iOS.
3. Use a more readable tab size.
4. Use the user's configured `sans` font-family by default.
5. Use the user's configured `sans` font-feature-settings by default.
6. Use the user's configured `sans` font-variation-settings by default.
7. Disable tap highlights on iOS
*/

html,
:host {
  line-height: 1.5;
  /* 1 */
  -webkit-text-size-adjust: 100%;
  /* 2 */
  -moz-tab-size: 4;
  /* 3 */
  -o-tab-size: 4;
     tab-size: 4;
  /* 3 */
  font-family: ui-sans-serif, system-ui, sans-serif, "Apple Color Emoji", "Segoe UI Emoji", "Segoe UI Symbol", "Noto Color Emoji";
  /* 4 */
  font-feature-settings: normal;
  /* 5 */
  font-variation-settings: normal;
  /* 6 */
  -webkit-tap-highlight-color: transparent;
  /* 7 */
}

/*
1. Remove the margin in all browsers.
2. Inherit line-height from `html` so users can set them as a class directly on the `html` element.
*/

body {
  margin: 0;
  /* 1 */
  line-height: inherit;
  /* 2 */
}

/*
1. Add the correct height in Firefox.
2. Correct the inheritance of border color in Firefox. (https://bugzilla.mozilla.org/show_bug.cgi?id=190655)
3. Ensure horizontal rules are visible by default.
*/

hr {
  height: 0;
  /* 1 */
  color: inherit;
  /* 2 */
  border-top-width: 1px;
  /* 3 */
}

/*
Add the correct text decoration in Chrome, Edge, and Safari.
*/

abbr:where([title]) {
  -webkit-text-decoration: underline dotted;
          text-decoration: underline dotted;
}

/*
Remove the default font size and weight for headings.
*/

h1,
h2,
h3,
h4,
h5,
h6 {
  font-size: inherit;
  font-weight: inherit;
}

/*
Reset links to optimize for opt-in styling instead of opt-out.
*/

a {
  color: inherit;
  text-decoration: inherit;
}

/*
Add the correct font weight in Edge and Safari.
*/

b,
strong {
  font-weight: bolder;
}

/*
1. Use the user's configured `mono` font-family by default.
2. Use the user's configured `mono` font-feature-settings by default.
3. Use the user's configured `mono` font-variation-settings by default.
4. Correct the odd `em` font sizing in all browsers.
*/

code,
kbd,
samp,
pre {
  font-family: ui-monospace, SFMono-Regular, Menlo, Monaco, Consolas, "Liberation Mono", "Courier New", monospace;
  /* 1 */
  font-feature-settings: normal;
  /* 2 */
  font-variation-settings: normal;
  /* 3 */
  font-size: 1em;
  /* 4 */
}

/*
Add the correct font size in all browsers.
*/

small {
  font-size: 80%;
}

/*
Prevent `sub` and `sup` elements from affecting the line height in all browsers.
*/

sub,
sup {
  font-size: 75%;
  line-height: 0;
  position: relative;
  vertical-align: baseline;
}

sub {
  bottom: -0.25em;
}

sup {
  top: -0.5em;
}

/*
1. Remove text indentation from table contents in Chrome and Safari. (https://bugs.chromium.org/p/chromium/issues/detail?id=999088, https://bugs.webkit.org/show_bug.cgi?id=201297)
2. Correct table border color inheritance in all Chrome and Safari. (https://bugs.chromium.org/p/chromium/issues/detail?id=935729, https://bugs.webkit.org/show_bug.cgi?id=195016)
3. Remove gaps between table borders by default.
*/

table {
  text-indent: 0;
  /* 1 */
  border-color: inherit;
  /* 2 */
  border-collapse: collapse;
  /* 3 */
}

/*
1. Change the font styles in all browsers.
2. Remove the margin in Firefox and Safari.
3. Remove default padding in all browsers.
*/

button,
input,
optgroup,
select,
textarea {
  font-family: inherit;
  /* 1 */
  font-feature-settings: inherit;
  /* 1 */
  font-variation-settings: inherit;
  /* 1 */
  font-size: 100%;
  /* 1 */
  font-weight: inherit;
  /* 1 */
  line-height: inherit;
  /* 1 */
  color: inherit;
  /* 1 */
  margin: 0;
  /* 2 */
  padding: 0;
  /* 3 */
}

/*
Remove the inheritance of text transform in Edge and Firefox.
*/

button,
select {
  text-transform: none;
}

/*
1. Correct the inability to style clickable types in iOS and Safari.
2. Remove default button styles.
*/

button,
[type='button'],
[type='reset'],
[type='submit'] {
  -webkit-appearance: button;
  /* 1 */
  background-color: transparent;
  /* 2 */
  background-image: none;
  /* 2 */
}

/*
Use the modern Firefox focus style for all focusable elements.
*/

:-moz-focusring {
  outline: auto;
}

/*
Remove the additional `:invalid` styles in Firefox. (https://github.com/mozilla/gecko-dev/blob/2f9eacd9d3d995c937b4251a5557d95d494c9be1/layout/style/res/forms.css#L728-L737)
*/

:-moz-ui-invalid {
  box-shadow: none;
}

/*
Add the correct vertical alignment in Chrome and Firefox.
*/

progress {
  vertical-align: baseline;
}

/*
Correct the cursor style of increment and decrement buttons in Safari.
*/

::-webkit-inner-spin-button,
::-webkit-outer-spin-button {
  height: auto;
}

/*
1. Correct the odd appearance in Chrome and Safari.
2. Correct the outline style in Safari.
*/

[type='search'] {
  -webkit-appearance: textfield;
  /* 1 */
  outline-offset: -2px;
  /* 2 */
}

/*
Remove the inner padding in Chrome and Safari on macOS.
*/

::-webkit-search-decoration {
  -webkit-appearance: none;
}

/*
1. Correct the inability to style clickable types in iOS and Safari.
2. Change font properties to `inherit` in Safari.
*/

::-webkit-file-upload-button {
  -webkit-appearance: button;
  /* 1 */
  font: inherit;
  /* 2 */
}

/*
Add the correct display in Chrome and Safari.
*/

summary {
  display: list-item;
}

/*
Removes the default spacing and border for appropriate elements.
*/

blockquote,
dl,
dd,
h1,
h2,
h3,
h4,
h5,
h6,
hr,
figure,
p,
pre {
  margin: 0;
}

fieldset {
  margin: 0;
  padding: 0;
}

legend {
  padding: 0;
}

ol,
ul,
menu {
  list-style: none;
  margin: 0;
  padding: 0;
}

/*
Reset default styling for dialogs.
*/

dialog {
  padding: 0;
}

/*
Prevent resizing textareas horizontally by default.
*/

textarea {
  resize: vertical;
}

/*
1. Reset the default placeholder opacity in Firefox. (https://github.com/tailwindlabs/tailwindcss/issues/3300)
2. Set the default placeholder color to the user's configured gray 400 color.
*/

input::-moz-placeholder, textarea::-moz-placeholder {
  opacity: 1;
  /* 1 */
  color: #9ca3af;
  /* 2 */
}

input::placeholder,
textarea::placeholder {
  opacity: 1;
  /* 1 */
  color: #9ca3af;
  /* 2 */
}

/*
Set the default cursor for buttons.
*/

button,
[role="button"] {
  cursor: pointer;
}

/*
Make sure disabled buttons don't get the pointer cursor.
*/

:disabled {
  cursor: default;
}

/*
1. Make replaced elements `display: block` by default. (https://github.com/mozdevs/cssremedy/issues/14)
2. Add `vertical-align: middle` to align replaced elements more sensibly by default. (https://github.com/jensimmons/cssremedy/issues/14#issuecomment-634934210)
   This can trigger a poorly considered lint error in some tools but is included by design.
*/

img,
svg,
video,
canvas,
audio,
iframe,
embed,
object {
  display: block;
  /* 1 */
  vertical-align: middle;
  /* 2 */
}

/*
Constrain images and videos to the parent width and preserve their intrinsic aspect ratio. (https://github.com/mozdevs/cssremedy/issues/14)
*/

img,
video {
  max-width: 100%;
  height: auto;
}

/* Make elements with the HTML hidden attribute stay hidden by default */

[hidden] {
  display: none;
}

:root,
[data-theme] {
  background-color: var(--fallback-b1,oklch(var(--b1)/1));
  color: var(--fallback-bc,oklch(var(--bc)/1));
}

@supports not (color: oklch(0 0 0)) {
  :root {
    color-scheme: light;
    --fallback-p: #491eff;
    --fallback-pc: #d4dbff;
    --fallback-s: #ff41c7;
    --fallback-sc: #fff9fc;
    --fallback-a: #00cfbd;
    --fallback-ac: #00100d;
    --fallback-n: #2b3440;
    --fallback-nc: #d7dde4;
    --fallback-b1: #ffffff;
    --fallback-b2: #e5e6e6;
    --fallback-b3: #e5e6e6;
    --fallback-bc: #1f2937;
    --fallback-in: #00b3f0;
    --fallback-inc: #000000;
    --fallback-su: #00ca92;
    --fallback-suc: #000000;
    --fallback-wa: #ffc22d;
    --fallback-wac: #000000;
    --fallback-er: #ff6f70;
    --fallback-erc: #000000;
  }

  @media (prefers-color-scheme: dark) {
    :root {
      color-scheme: dark;
      --fallback-p: #7582ff;
      --fallback-pc: #050617;
      --fallback-s: #ff71cf;
      --fallback-sc: #190211;
      --fallback-a: #00c7b5;
      --fallback-ac: #000e0c;
      --fallback-n: #2a323c;
      --fallback-nc: #a6adbb;
      --fallback-b1: #1d232a;
      --fallback-b2: #191e24;
      --fallback-b3: #15191e;
      --fallback-bc: #a6adbb;
      --fallback-in: #00b3f0;
      --fallback-inc: #000000;
      --fallback-su: #00ca92;
      --fallback-suc: #000000;
      --fallback-wa: #ffc22d;
      --fallback-wac: #000000;
      --fallback-er: #ff6f70;
      --fallback-erc: #000000;
    }
  }
}

html {
  -webkit-tap-highlight-color: transparent;
}

:root {
  color-scheme: light;
  --in: 0.7206 0.191 231.6;
  --er: 0.7176 0.221 22.18;
  --pc: 0.141658 0.021087 232.991098;
  --ac: 0.15352 0.0368 183.61;
  --inc: 0 0 0;
  --suc: 0.90546 0.027421 150.069279;
  --wac: 0.901084 0.038099 27.518103;
  --erc: 0 0 0;
  --rounded-box: 1rem;
  --rounded-btn: 0.5rem;
  --rounded-badge: 1.9rem;
  --animation-btn: 0.25s;
  --animation-input: .2s;
  --btn-focus-scale: 0.95;
  --border-btn: 1px;
  --tab-border: 1px;
  --tab-radius: 0.5rem;
  --p: 0.708289 0.105435 232.991098;
  --s: 0.557272 0.061434 238.847523;
  --sc: 0.9871 0.0106 342.55;
  --a: 0.7676 0.184 183.61;
  --n: 0.885305 0 0;
  --nc: 0.894994 0.011585 252.096176;
  --b1: 1 0 0;
  --b2: 0.961151 0 0;
  --b3: 0.924169 0.00108 197.137559;
  --bc: 0.278078 0.029596 256.847952;
  --su: 0.527299 0.137103 150.069279;
  --wa: 0.50542 0.190493 27.518103;
}

*, ::before, ::after {
  --tw-border-spacing-x: 0;
  --tw-border-spacing-y: 0;
  --tw-translate-x: 0;
  --tw-translate-y: 0;
  --tw-rotate: 0;
  --tw-skew-x: 0;
  --tw-skew-y: 0;
  --tw-scale-x: 1;
  --tw-scale-y: 1;
  --tw-pan-x:  ;
  --tw-pan-y:  ;
  --tw-pinch-zoom:  ;
  --tw-scroll-snap-strictness: proximity;
  --tw-gradient-from-position:  ;
  --tw-gradient-via-position:  ;
  --tw-gradient-to-position:  ;
  --tw-ordinal:  ;
  --tw-slashed-zero:  ;
  --tw-numeric-figure:  ;
  --tw-numeric-spacing:  ;
  --tw-numeric-fraction:  ;
  --tw-ring-inset:  ;
  --tw-ring-offset-width: 0px;
  --tw-ring-offset-color: #fff;
  --tw-ring-color: rgb(59 130 246 / 0.5);
  --tw-ring-offset-shadow: 0 0 #0000;
  --tw-ring-shadow: 0 0 #0000;
  --tw-shadow: 0 0 #0000;
  --tw-shadow-colored: 0 0 #0000;
  --tw-blur:  ;
  --tw-brightness:  ;
  --tw-contrast:  ;
  --tw-grayscale:  ;
  --tw-hue-rotate:  ;
  --tw-invert:  ;
  --tw-saturate:  ;
  --tw-sepia:  ;
  --tw-drop-shadow:  ;
  --tw-backdrop-blur:  ;
  --tw-backdrop-brightness:  ;
  --tw-backdrop-contrast:  ;
  --tw-backdrop-grayscale:  ;
  --tw-backdrop-hue-rotate:  ;
  --tw-backdrop-invert:  ;
  --tw-backdrop-opacity:  ;
  --tw-backdrop-saturate:  ;
  --tw-backdrop-sepia:  ;
}

::backdrop {
  --tw-border-spacing-x: 0;
  --tw-border-spacing-y: 0;
  --tw-translate-x: 0;
  --tw-translate-y: 0;
  --tw-rotate: 0;
  --tw-skew-x: 0;
  --tw-skew-y: 0;
  --tw-scale-x: 1;
  --tw-scale-y: 1;
  --tw-pan-x:  ;
  --tw-pan-y:  ;
  --tw-pinch-zoom:  ;
  --tw-scroll-snap-strictness: proximity;
  --tw-gradient-from-position:  ;
  --tw-gradient-via-position:  ;
  --tw-gradient-to-position:  ;
  --tw-ordinal:  ;
  --tw-slashed-zero:  ;
  --tw-numeric-figure:  ;
  --tw-numeric-spacing:  ;
  --tw-numeric-fraction:  ;
  --tw-ring-inset:  ;
  --tw-ring-offset-width: 0px;
  --tw-ring-offset-color: #fff;
  --tw-ring-color: rgb(59 130 246 / 0.5);
  --tw-ring-offset-shadow: 0 0 #0000;
  --tw-ring-shadow: 0 0 #0000;
  --tw-shadow: 0 0 #0000;
  --tw-shadow-colored: 0 0 #0000;
  --tw-blur:  ;
  --tw-brightness:  ;
  --tw-contrast:  ;
  --tw-grayscale:  ;
  --tw-hue-rotate:  ;
  --tw-invert:  ;
  --tw-saturate:  ;
  --tw-sepia:  ;
  --tw-drop-shadow:  ;
  --tw-backdrop-blur:  ;
  --tw-backdrop-brightness:  ;
  --tw-backdrop-contrast:  ;
  --tw-backdrop-grayscale:  ;
  --tw-backdrop-hue-rotate:  ;
  --tw-backdrop-invert:  ;
  --tw-backdrop-opacity:  ;
  --tw-backdrop-saturate:  ;
  --tw-backdrop-sepia:  ;
}

.alert {
  display: grid;
  width: 100%;
  grid-auto-flow: row;
  align-content: flex-start;
  align-items: center;
  justify-items: center;
  gap: 1rem;
  text-align: center;
  border-radius: var(--rounded-box, 1rem);
  border-width: 1px;
  --tw-border-opacity: 1;
  border-color: var(--fallback-b2,oklch(var(--b2)/var(--tw-border-opacity)));
  padding: 1rem;
  --tw-text-opacity: 1;
  color: var(--fallback-bc,oklch(var(--bc)/var(--tw-text-opacity)));
  --alert-bg: var(--fallback-b2,oklch(var(--b2)/1));
  --alert-bg-mix: var(--fallback-b1,oklch(var(--b1)/1));
  background-color: var(--alert-bg);
}

@media (min-width: 640px) {
  .alert {
    grid-auto-flow: column;
    grid-template-columns: auto minmax(auto,1fr);
    justify-items: start;
    text-align: start;
  }
}

.avatar.placeholder > div {
  display: flex;
  align-items: center;
  justify-content: center;
}

@media (hover:hover) {
  .label a:hover {
    --tw-text-opacity: 1;
    color: var(--fallback-bc,oklch(var(--bc)/var(--tw-text-opacity)));
  }

  .menu li > *:not(ul):not(.menu-title):not(details):active,
.menu li > *:not(ul):not(.menu-title):not(details).active,
.menu li > details > summary:active {
    --tw-bg-opacity: 1;
    background-color: var(--fallback-n,oklch(var(--n)/var(--tw-bg-opacity)));
    --tw-text-opacity: 1;
    color: var(--fallback-nc,oklch(var(--nc)/var(--tw-text-opacity)));
  }

  .table tr.hover:hover,
  .table tr.hover:nth-child(even):hover {
    --tw-bg-opacity: 1;
    background-color: var(--fallback-b2,oklch(var(--b2)/var(--tw-bg-opacity)));
  }

  .table-zebra tr.hover:hover,
  .table-zebra tr.hover:nth-child(even):hover {
    --tw-bg-opacity: 1;
    background-color: var(--fallback-b3,oklch(var(--b3)/var(--tw-bg-opacity)));
  }
}

.btn {
  display: inline-flex;
  height: 3rem;
  min-height: 3rem;
  flex-shrink: 0;
  cursor: pointer;
  -webkit-user-select: none;
     -moz-user-select: none;
          user-select: none;
  flex-wrap: wrap;
  align-items: center;
  justify-content: center;
  border-radius: var(--rounded-btn, 0.5rem);
  border-color: transparent;
  border-color: oklch(var(--btn-color, var(--b2)) / var(--tw-border-opacity));
  padding-left: 1rem;
  padding-right: 1rem;
  text-align: center;
  font-size: 0.875rem;
  line-height: 1em;
  gap: 0.5rem;
  font-weight: 600;
  text-decoration-line: none;
  transition-duration: 200ms;
  transition-timing-function: cubic-bezier(0, 0, 0.2, 1);
  border-width: var(--border-btn, 1px);
  animation: button-pop var(--animation-btn, 0.25s) ease-out;
  transition-property: color, background-color, border-color, opacity, box-shadow, transform;
  --tw-text-opacity: 1;
  color: var(--fallback-bc,oklch(var(--bc)/var(--tw-text-opacity)));
  --tw-shadow: 0 1px 2px 0 rgb(0 0 0 / 0.05);
  --tw-shadow-colored: 0 1px 2px 0 var(--tw-shadow-color);
  box-shadow: var(--tw-ring-offset-shadow, 0 0 #0000), var(--tw-ring-shadow, 0 0 #0000), var(--tw-shadow);
  outline-color: var(--fallback-bc,oklch(var(--bc)/1));
  background-color: oklch(var(--btn-color, var(--b2)) / var(--tw-bg-opacity));
  --tw-bg-opacity: 1;
  --tw-border-opacity: 1;
}

.btn-disabled,
  .btn[disabled],
  .btn:disabled {
  pointer-events: none;
}

.btn-circle {
  height: 3rem;
  width: 3rem;
  border-radius: 9999px;
  padding: 0px;
}

:where(.btn:is(input[type="checkbox"])),
:where(.btn:is(input[type="radio"])) {
  width: auto;
  -webkit-appearance: none;
     -moz-appearance: none;
          appearance: none;
}

.btn:is(input[type="checkbox"]):after,
.btn:is(input[type="radio"]):after {
  --tw-content: attr(aria-label);
  content: var(--tw-content);
}

.checkbox {
  flex-shrink: 0;
  --chkbg: var(--fallback-bc,oklch(var(--bc)/1));
  --chkfg: var(--fallback-b1,oklch(var(--b1)/1));
  height: 1.5rem;
  width: 1.5rem;
  cursor: pointer;
  -webkit-appearance: none;
     -moz-appearance: none;
          appearance: none;
  border-radius: var(--rounded-btn, 0.5rem);
  border-width: 1px;
  border-color: var(--fallback-bc,oklch(var(--bc)/var(--tw-border-opacity)));
  --tw-border-opacity: 0.2;
}

.collapse:not(td):not(tr):not(colgroup) {
  visibility: visible;
}

.collapse {
  position: relative;
  display: grid;
  overflow: hidden;
  grid-template-rows: auto 0fr;
  transition: grid-template-rows 0.2s;
  width: 100%;
  border-radius: var(--rounded-box, 1rem);
}

.collapse-title,
.collapse > input[type="checkbox"],
.collapse > input[type="radio"],
.collapse-content {
  grid-column-start: 1;
  grid-row-start: 1;
}

.collapse > input[type="checkbox"],
.collapse > input[type="radio"] {
  -webkit-appearance: none;
     -moz-appearance: none;
          appearance: none;
  opacity: 0;
}

.collapse-content {
  visibility: hidden;
  grid-column-start: 1;
  grid-row-start: 2;
  min-height: 0px;
  transition: visibility 0.2s;
  transition: padding 0.2s ease-out,
    background-color 0.2s ease-out;
  padding-left: 1rem;
  padding-right: 1rem;
  cursor: unset;
}

.collapse[open],
.collapse-open,
.collapse:focus:not(.collapse-close) {
  grid-template-rows: auto 1fr;
}

.collapse:not(.collapse-close):has(> input[type="checkbox"]:checked),
.collapse:not(.collapse-close):has(> input[type="radio"]:checked) {
  grid-template-rows: auto 1fr;
}

.collapse[open] > .collapse-content,
.collapse-open > .collapse-content,
.collapse:focus:not(.collapse-close) > .collapse-content,
.collapse:not(.collapse-close) > input[type="checkbox"]:checked ~ .collapse-content,
.collapse:not(.collapse-close) > input[type="radio"]:checked ~ .collapse-content {
  visibility: visible;
  min-height: -moz-fit-content;
  min-height: fit-content;
}

.dropdown {
  position: relative;
  display: inline-block;
}

.dropdown > *:not(summary):focus {
  outline: 2px solid transparent;
  outline-offset: 2px;
}

.dropdown .dropdown-content {
  position: absolute;
}

.dropdown:is(:not(details)) .dropdown-content {
  visibility: hidden;
  opacity: 0;
  transform-origin: top;
  --tw-scale-x: .95;
  --tw-scale-y: .95;
  transform: translate(var(--tw-translate-x), var(--tw-translate-y)) rotate(var(--tw-rotate)) skewX(var(--tw-skew-x)) skewY(var(--tw-skew-y)) scaleX(var(--tw-scale-x)) scaleY(var(--tw-scale-y));
  transition-property: color, background-color, border-color, text-decoration-color, fill, stroke, opacity, box-shadow, transform, filter, -webkit-backdrop-filter;
  transition-property: color, background-color, border-color, text-decoration-color, fill, stroke, opacity, box-shadow, transform, filter, backdrop-filter;
  transition-property: color, background-color, border-color, text-decoration-color, fill, stroke, opacity, box-shadow, transform, filter, backdrop-filter, -webkit-backdrop-filter;
  transition-timing-function: cubic-bezier(0.4, 0, 0.2, 1);
  transition-timing-function: cubic-bezier(0, 0, 0.2, 1);
  transition-duration: 200ms;
}

.dropdown-end .dropdown-content {
  inset-inline-end: 0px;
}

.dropdown-left .dropdown-content {
  bottom: auto;
  inset-inline-end: 100%;
  top: 0px;
  transform-origin: right;
}

.dropdown-right .dropdown-content {
  bottom: auto;
  inset-inline-start: 100%;
  top: 0px;
  transform-origin: left;
}

.dropdown-bottom .dropdown-content {
  bottom: auto;
  top: 100%;
  transform-origin: top;
}

.dropdown-top .dropdown-content {
  bottom: 100%;
  top: auto;
  transform-origin: bottom;
}

.dropdown-end.dropdown-right .dropdown-content {
  bottom: 0px;
  top: auto;
}

.dropdown-end.dropdown-left .dropdown-content {
  bottom: 0px;
  top: auto;
}

.dropdown.dropdown-open .dropdown-content,
.dropdown:not(.dropdown-hover):focus .dropdown-content,
.dropdown:focus-within .dropdown-content {
  visibility: visible;
  opacity: 1;
}

@media (hover: hover) {
  .dropdown.dropdown-hover:hover .dropdown-content {
    visibility: visible;
    opacity: 1;
  }

  .btn:hover {
    --tw-border-opacity: 1;
    border-color: var(--fallback-b3,oklch(var(--b3)/var(--tw-border-opacity)));
    --tw-bg-opacity: 1;
    background-color: var(--fallback-b3,oklch(var(--b3)/var(--tw-bg-opacity)));
  }

  @supports (color: color-mix(in oklab, black, black)) {
    .btn:hover {
      background-color: color-mix(
            in oklab,
            oklch(var(--btn-color, var(--b2)) / var(--tw-bg-opacity, 1)) 90%,
            black
          );
      border-color: color-mix(
            in oklab,
            oklch(var(--btn-color, var(--b2)) / var(--tw-border-opacity, 1)) 90%,
            black
          );
    }
  }

  @supports not (color: oklch(0 0 0)) {
    .btn:hover {
      background-color: var(--btn-color, var(--fallback-b2));
      border-color: var(--btn-color, var(--fallback-b2));
    }
  }

  .btn.glass:hover {
    --glass-opacity: 25%;
    --glass-border-opacity: 15%;
  }

  .btn-ghost:hover {
    border-color: transparent;
  }

  @supports (color: oklch(0 0 0)) {
    .btn-ghost:hover {
      background-color: var(--fallback-bc,oklch(var(--bc)/0.2));
    }
  }

  .btn-disabled:hover,
    .btn[disabled]:hover,
    .btn:disabled:hover {
    --tw-border-opacity: 0;
    background-color: var(--fallback-n,oklch(var(--n)/var(--tw-bg-opacity)));
    --tw-bg-opacity: 0.2;
    color: var(--fallback-bc,oklch(var(--bc)/var(--tw-text-opacity)));
    --tw-text-opacity: 0.2;
  }

  @supports (color: color-mix(in oklab, black, black)) {
    .btn:is(input[type="checkbox"]:checked):hover, .btn:is(input[type="radio"]:checked):hover {
      background-color: color-mix(in oklab, var(--fallback-p,oklch(var(--p)/1)) 90%, black);
      border-color: color-mix(in oklab, var(--fallback-p,oklch(var(--p)/1)) 90%, black);
    }
  }

  .dropdown.dropdown-hover:hover .dropdown-content {
    --tw-scale-x: 1;
    --tw-scale-y: 1;
    transform: translate(var(--tw-translate-x), var(--tw-translate-y)) rotate(var(--tw-rotate)) skewX(var(--tw-skew-x)) skewY(var(--tw-skew-y)) scaleX(var(--tw-scale-x)) scaleY(var(--tw-scale-y));
  }

  :where(.menu li:not(.menu-title):not(.disabled) > *:not(ul):not(details):not(.menu-title)):not(.active):hover, :where(.menu li:not(.menu-title):not(.disabled) > details > summary:not(.menu-title)):not(.active):hover {
    cursor: pointer;
    outline: 2px solid transparent;
    outline-offset: 2px;
  }

  @supports (color: oklch(0 0 0)) {
    :where(.menu li:not(.menu-title):not(.disabled) > *:not(ul):not(details):not(.menu-title)):not(.active):hover, :where(.menu li:not(.menu-title):not(.disabled) > details > summary:not(.menu-title)):not(.active):hover {
      background-color: var(--fallback-bc,oklch(var(--bc)/0.1));
    }
  }
}

.dropdown:is(details) summary::-webkit-details-marker {
  display: none;
}

.footer {
  display: grid;
  width: 100%;
  grid-auto-flow: row;
  place-items: start;
  -moz-column-gap: 1rem;
       column-gap: 1rem;
  row-gap: 2.5rem;
  font-size: 0.875rem;
  line-height: 1.25rem;
}

.footer > * {
  display: grid;
  place-items: start;
  gap: 0.5rem;
}

@media (min-width: 48rem) {
  .footer {
    grid-auto-flow: column;
  }

  .footer-center {
    grid-auto-flow: row dense;
  }
}

.form-control {
  display: flex;
  flex-direction: column;
}

.label {
  display: flex;
  -webkit-user-select: none;
     -moz-user-select: none;
          user-select: none;
  align-items: center;
  justify-content: space-between;
  padding-left: 0.25rem;
  padding-right: 0.25rem;
  padding-top: 0.5rem;
  padding-bottom: 0.5rem;
}

.input {
  flex-shrink: 1;
  -webkit-appearance: none;
     -moz-appearance: none;
          appearance: none;
  height: 3rem;
  padding-left: 1rem;
  padding-right: 1rem;
  font-size: 1rem;
  line-height: 2;
  line-height: 1.5rem;
  border-radius: var(--rounded-btn, 0.5rem);
  border-width: 1px;
  border-color: transparent;
  --tw-bg-opacity: 1;
  background-color: var(--fallback-b1,oklch(var(--b1)/var(--tw-bg-opacity)));
}

.join .dropdown .join-item:first-child:not(:last-child),
  .join *:first-child:not(:last-child) .dropdown .join-item {
  border-start-end-radius: inherit;
  border-end-end-radius: inherit;
}

.link {
  cursor: pointer;
  text-decoration-line: underline;
}

.menu {
  display: flex;
  flex-direction: column;
  flex-wrap: wrap;
  font-size: 0.875rem;
  line-height: 1.25rem;
  padding: 0.5rem;
}

.menu :where(li ul) {
  position: relative;
  white-space: nowrap;
  margin-inline-start: 1rem;
  padding-inline-start: 0.5rem;
}

.menu :where(li:not(.menu-title) > *:not(ul):not(details):not(.menu-title)),
  .menu :where(li:not(.menu-title) > details > summary:not(.menu-title)) {
  display: grid;
  grid-auto-flow: column;
  align-content: flex-start;
  align-items: center;
  gap: 0.5rem;
  grid-auto-columns: minmax(auto, max-content) auto max-content;
  -webkit-user-select: none;
     -moz-user-select: none;
          user-select: none;
}

.menu li.disabled {
  cursor: not-allowed;
  -webkit-user-select: none;
     -moz-user-select: none;
          user-select: none;
  color: var(--fallback-bc,oklch(var(--bc)/0.3));
}

.menu :where(li > .menu-dropdown:not(.menu-dropdown-show)) {
  display: none;
}

:where(.menu li) {
  position: relative;
  display: flex;
  flex-shrink: 0;
  flex-direction: column;
  flex-wrap: wrap;
  align-items: stretch;
}

:where(.menu li) .badge {
  justify-self: end;
}

.modal {
  pointer-events: none;
  position: fixed;
  inset: 0px;
  margin: 0px;
  display: grid;
  height: 100%;
  max-height: none;
  width: 100%;
  max-width: none;
  justify-items: center;
  padding: 0px;
  opacity: 0;
  overscroll-behavior: contain;
  z-index: 999;
  background-color: transparent;
  color: inherit;
  transition-duration: 200ms;
  transition-timing-function: cubic-bezier(0, 0, 0.2, 1);
  transition-property: transform, opacity, visibility;
  overflow-y: hidden;
}

:where(.modal) {
  align-items: center;
}

.modal-box {
  max-height: calc(100vh - 5em);
  grid-column-start: 1;
  grid-row-start: 1;
  width: 91.666667%;
  max-width: 32rem;
  --tw-scale-x: .9;
  --tw-scale-y: .9;
  transform: translate(var(--tw-translate-x), var(--tw-translate-y)) rotate(var(--tw-rotate)) skewX(var(--tw-skew-x)) skewY(var(--tw-skew-y)) scaleX(var(--tw-scale-x)) scaleY(var(--tw-scale-y));
  border-bottom-right-radius: var(--rounded-box, 1rem);
  border-bottom-left-radius: var(--rounded-box, 1rem);
  border-top-left-radius: var(--rounded-box, 1rem);
  border-top-right-radius: var(--rounded-box, 1rem);
  --tw-bg-opacity: 1;
  background-color: var(--fallback-b1,oklch(var(--b1)/var(--tw-bg-opacity)));
  padding: 1.5rem;
  transition-property: color, background-color, border-color, text-decoration-color, fill, stroke, opacity, box-shadow, transform, filter, -webkit-backdrop-filter;
  transition-property: color, background-color, border-color, text-decoration-color, fill, stroke, opacity, box-shadow, transform, filter, backdrop-filter;
  transition-property: color, background-color, border-color, text-decoration-color, fill, stroke, opacity, box-shadow, transform, filter, backdrop-filter, -webkit-backdrop-filter;
  transition-timing-function: cubic-bezier(0.4, 0, 0.2, 1);
  transition-timing-function: cubic-bezier(0, 0, 0.2, 1);
  transition-duration: 200ms;
  box-shadow: rgba(0, 0, 0, 0.25) 0px 25px 50px -12px;
  overflow-y: auto;
  overscroll-behavior: contain;
}

.modal-open,
.modal:target,
.modal-toggle:checked + .modal,
.modal[open] {
  pointer-events: auto;
  visibility: visible;
  opacity: 1;
}

:root:has(:is(.modal-open, .modal:target, .modal-toggle:checked + .modal, .modal[open])) {
  overflow: hidden;
}

.navbar {
  display: flex;
  align-items: center;
  padding: var(--navbar-padding, 0.5rem);
  min-height: 4rem;
  width: 100%;
}

:where(.navbar > *) {
  display: inline-flex;
  align-items: center;
}

.navbar-start {
  width: 50%;
  justify-content: flex-start;
}

.navbar-center {
  flex-shrink: 0;
}

.navbar-end {
  width: 50%;
  justify-content: flex-end;
}

.radio {
  flex-shrink: 0;
  --chkbg: var(--bc);
  height: 1.5rem;
  width: 1.5rem;
  cursor: pointer;
  -webkit-appearance: none;
     -moz-appearance: none;
          appearance: none;
  border-radius: 9999px;
  border-width: 1px;
  border-color: var(--fallback-bc,oklch(var(--bc)/var(--tw-border-opacity)));
  --tw-border-opacity: 0.2;
}

.range {
  height: 1.5rem;
  width: 100%;
  cursor: pointer;
  -moz-appearance: none;
       appearance: none;
  -webkit-appearance: none;
  --range-shdw: var(--fallback-bc,oklch(var(--bc)/1));
  overflow: hidden;
  border-radius: var(--rounded-box, 1rem);
  background-color: transparent;
}

.range:focus {
  outline: none;
}

.select {
  display: inline-flex;
  cursor: pointer;
  -webkit-user-select: none;
     -moz-user-select: none;
          user-select: none;
  -webkit-appearance: none;
     -moz-appearance: none;
          appearance: none;
  height: 3rem;
  min-height: 3rem;
  padding-left: 1rem;
  padding-right: 2.5rem;
  font-size: 0.875rem;
  line-height: 1.25rem;
  line-height: 2;
  border-radius: var(--rounded-btn, 0.5rem);
  border-width: 1px;
  border-color: transparent;
  --tw-bg-opacity: 1;
  background-color: var(--fallback-b1,oklch(var(--b1)/var(--tw-bg-opacity)));
  background-image: linear-gradient(45deg, transparent 50%, currentColor 50%),
    linear-gradient(135deg, currentColor 50%, transparent 50%);
  background-position: calc(100% - 20px) calc(1px + 50%),
    calc(100% - 16.1px) calc(1px + 50%);
  background-size: 4px 4px,
    4px 4px;
  background-repeat: no-repeat;
}

.select[multiple] {
  height: auto;
}

.steps {
  display: inline-grid;
  grid-auto-flow: column;
  overflow: hidden;
  overflow-x: auto;
  counter-reset: step;
  grid-auto-columns: 1fr;
}

.steps .step {
  display: grid;
  grid-template-columns: repeat(1, minmax(0, 1fr));
  grid-template-columns: auto;
  grid-template-rows: repeat(2, minmax(0, 1fr));
  grid-template-rows: 40px 1fr;
  place-items: center;
  text-align: center;
  min-width: 4rem;
}

.table {
  position: relative;
  width: 100%;
  border-radius: var(--rounded-box, 1rem);
  text-align: left;
  font-size: 0.875rem;
  line-height: 1.25rem;
}

.table :where(.table-pin-rows thead tr) {
  position: sticky;
  top: 0px;
  z-index: 1;
  --tw-bg-opacity: 1;
  background-color: var(--fallback-b1,oklch(var(--b1)/var(--tw-bg-opacity)));
}

.table :where(.table-pin-rows tfoot tr) {
  position: sticky;
  bottom: 0px;
  z-index: 1;
  --tw-bg-opacity: 1;
  background-color: var(--fallback-b1,oklch(var(--b1)/var(--tw-bg-opacity)));
}

.table :where(.table-pin-cols tr th) {
  position: sticky;
  left: 0px;
  right: 0px;
  --tw-bg-opacity: 1;
  background-color: var(--fallback-b1,oklch(var(--b1)/var(--tw-bg-opacity)));
}

.textarea {
  min-height: 3rem;
  flex-shrink: 1;
  padding-left: 1rem;
  padding-right: 1rem;
  padding-top: 0.5rem;
  padding-bottom: 0.5rem;
  font-size: 0.875rem;
  line-height: 1.25rem;
  line-height: 2;
  border-radius: var(--rounded-btn, 0.5rem);
  border-width: 1px;
  border-color: transparent;
  --tw-bg-opacity: 1;
  background-color: var(--fallback-b1,oklch(var(--b1)/var(--tw-bg-opacity)));
}

.toast {
  position: fixed;
  display: flex;
  min-width: -moz-fit-content;
  min-width: fit-content;
  flex-direction: column;
  white-space: nowrap;
  gap: 0.5rem;
  padding: 1rem;
}

.alert-success {
  border-color: var(--fallback-su,oklch(var(--su)/0.2));
  --tw-text-opacity: 1;
  color: var(--fallback-suc,oklch(var(--suc)/var(--tw-text-opacity)));
  --alert-bg: var(--fallback-su,oklch(var(--su)/1));
  --alert-bg-mix: var(--fallback-b1,oklch(var(--b1)/1));
}

.alert-error {
  border-color: var(--fallback-er,oklch(var(--er)/0.2));
  --tw-text-opacity: 1;
  color: var(--fallback-erc,oklch(var(--erc)/var(--tw-text-opacity)));
  --alert-bg: var(--fallback-er,oklch(var(--er)/1));
  --alert-bg-mix: var(--fallback-b1,oklch(var(--b1)/1));
}

.btm-nav > * .label {
  font-size: 1rem;
  line-height: 1.5rem;
}

.btn:active:hover,
  .btn:active:focus {
  animation: button-pop 0s ease-out;
  transform: scale(var(--btn-focus-scale, 0.97));
}

@supports not (color: oklch(0 0 0)) {
  .btn {
    background-color: var(--btn-color, var(--fallback-b2));
    border-color: var(--btn-color, var(--fallback-b2));
  }
}

.btn:focus-visible {
  outline-style: solid;
  outline-width: 2px;
  outline-offset: 2px;
}

.btn.glass {
  --tw-shadow: 0 0 #0000;
  --tw-shadow-colored: 0 0 #0000;
  box-shadow: var(--tw-ring-offset-shadow, 0 0 #0000), var(--tw-ring-shadow, 0 0 #0000), var(--tw-shadow);
  outline-color: currentColor;
}

.btn.glass.btn-active {
  --glass-opacity: 25%;
  --glass-border-opacity: 15%;
}

.btn-ghost {
  border-width: 1px;
  border-color: transparent;
  background-color: transparent;
  color: currentColor;
  --tw-shadow: 0 0 #0000;
  --tw-shadow-colored: 0 0 #0000;
  box-shadow: var(--tw-ring-offset-shadow, 0 0 #0000), var(--tw-ring-shadow, 0 0 #0000), var(--tw-shadow);
  outline-color: currentColor;
}

.btn-ghost.btn-active {
  border-color: transparent;
  background-color: var(--fallback-bc,oklch(var(--bc)/0.2));
}

.btn.btn-disabled,
  .btn[disabled],
  .btn:disabled {
  --tw-border-opacity: 0;
  background-color: var(--fallback-n,oklch(var(--n)/var(--tw-bg-opacity)));
  --tw-bg-opacity: 0.2;
  color: var(--fallback-bc,oklch(var(--bc)/var(--tw-text-opacity)));
  --tw-text-opacity: 0.2;
}

.btn:is(input[type="checkbox"]:checked),
.btn:is(input[type="radio"]:checked) {
  --tw-border-opacity: 1;
  border-color: var(--fallback-p,oklch(var(--p)/var(--tw-border-opacity)));
  --tw-bg-opacity: 1;
  background-color: var(--fallback-p,oklch(var(--p)/var(--tw-bg-opacity)));
  --tw-text-opacity: 1;
  color: var(--fallback-pc,oklch(var(--pc)/var(--tw-text-opacity)));
}

.btn:is(input[type="checkbox"]:checked):focus-visible, .btn:is(input[type="radio"]:checked):focus-visible {
  outline-color: var(--fallback-p,oklch(var(--p)/1));
}

@keyframes button-pop {
  0% {
    transform: scale(var(--btn-focus-scale, 0.98));
  }

  40% {
    transform: scale(1.02);
  }

  100% {
    transform: scale(1);
  }
}

.checkbox:focus {
  box-shadow: none;
}

.checkbox:focus-visible {
  outline-style: solid;
  outline-width: 2px;
  outline-offset: 2px;
  outline-color: var(--fallback-bc,oklch(var(--bc)/1));
}

.checkbox:checked,
  .checkbox[checked="true"],
  .checkbox[aria-checked="true"] {
  background-repeat: no-repeat;
  animation: checkmark var(--animation-input, 0.2s) ease-out;
  background-color: var(--chkbg);
  background-image: linear-gradient(-45deg, transparent 65%, var(--chkbg) 65.99%),
      linear-gradient(45deg, transparent 75%, var(--chkbg) 75.99%),
      linear-gradient(-45deg, var(--chkbg) 40%, transparent 40.99%),
      linear-gradient(
        45deg,
        var(--chkbg) 30%,
        var(--chkfg) 30.99%,
        var(--chkfg) 40%,
        transparent 40.99%
      ),
      linear-gradient(-45deg, var(--chkfg) 50%, var(--chkbg) 50.99%);
}

.checkbox:indeterminate {
  --tw-bg-opacity: 1;
  background-color: var(--fallback-bc,oklch(var(--bc)/var(--tw-bg-opacity)));
  background-repeat: no-repeat;
  animation: checkmark var(--animation-input, 0.2s) ease-out;
  background-image: linear-gradient(90deg, transparent 80%, var(--chkbg) 80%),
      linear-gradient(-90deg, transparent 80%, var(--chkbg) 80%),
      linear-gradient(0deg, var(--chkbg) 43%, var(--chkfg) 43%, var(--chkfg) 57%, var(--chkbg) 57%);
}

.checkbox:disabled {
  cursor: not-allowed;
  border-color: transparent;
  --tw-bg-opacity: 1;
  background-color: var(--fallback-bc,oklch(var(--bc)/var(--tw-bg-opacity)));
  opacity: 0.2;
}

@keyframes checkmark {
  0% {
    background-position-y: 5px;
  }

  50% {
    background-position-y: -2px;
  }

  100% {
    background-position-y: 0;
  }
}

details.collapse {
  width: 100%;
}

details.collapse summary {
  position: relative;
  display: block;
  outline: 2px solid transparent;
  outline-offset: 2px;
}

details.collapse summary::-webkit-details-marker {
  display: none;
}

.collapse:focus-visible {
  outline-style: solid;
  outline-width: 2px;
  outline-offset: 2px;
  outline-color: var(--fallback-bc,oklch(var(--bc)/1));
}

.collapse:has(.collapse-title:focus-visible),
.collapse:has(> input[type="checkbox"]:focus-visible),
.collapse:has(> input[type="radio"]:focus-visible) {
  outline-style: solid;
  outline-width: 2px;
  outline-offset: 2px;
  outline-color: var(--fallback-bc,oklch(var(--bc)/1));
}

.collapse-arrow > .collapse-title:after {
  position: absolute;
  display: block;
  height: 0.5rem;
  width: 0.5rem;
  --tw-translate-y: -100%;
  --tw-rotate: 45deg;
  transform: translate(var(--tw-translate-x), var(--tw-translate-y)) rotate(var(--tw-rotate)) skewX(var(--tw-skew-x)) skewY(var(--tw-skew-y)) scaleX(var(--tw-scale-x)) scaleY(var(--tw-scale-y));
  transition-property: all;
  transition-timing-function: cubic-bezier(0.4, 0, 0.2, 1);
  transition-timing-function: cubic-bezier(0, 0, 0.2, 1);
  transition-duration: 150ms;
  transition-duration: 0.2s;
  top: 1.9rem;
  inset-inline-end: 1.4rem;
  content: "";
  transform-origin: 75% 75%;
  box-shadow: 2px 2px;
  pointer-events: none;
}

.collapse-plus > .collapse-title:after {
  position: absolute;
  display: block;
  height: 0.5rem;
  width: 0.5rem;
  transition-property: all;
  transition-timing-function: cubic-bezier(0.4, 0, 0.2, 1);
  transition-timing-function: cubic-bezier(0, 0, 0.2, 1);
  transition-duration: 300ms;
  top: 0.9rem;
  inset-inline-end: 1.4rem;
  content: "+";
  pointer-events: none;
}

.collapse:not(.collapse-open):not(.collapse-close) > input[type="checkbox"],
.collapse:not(.collapse-open):not(.collapse-close) > input[type="radio"]:not(:checked),
.collapse:not(.collapse-open):not(.collapse-close) > .collapse-title {
  cursor: pointer;
}

.collapse:focus:not(.collapse-open):not(.collapse-close):not(.collapse[open]) > .collapse-title {
  cursor: unset;
}

.collapse-title {
  position: relative;
}

:where(.collapse > input[type="checkbox"]),
:where(.collapse > input[type="radio"]) {
  z-index: 1;
}

.collapse-title,
:where(.collapse > input[type="checkbox"]),
:where(.collapse > input[type="radio"]) {
  width: 100%;
  padding: 1rem;
  padding-inline-end: 3rem;
  min-height: 3.75rem;
  transition: background-color 0.2s ease-out;
}

.collapse[open] > :where(.collapse-content),
.collapse-open > :where(.collapse-content),
.collapse:focus:not(.collapse-close) > :where(.collapse-content),
.collapse:not(.collapse-close) > :where(input[type="checkbox"]:checked ~ .collapse-content),
.collapse:not(.collapse-close) > :where(input[type="radio"]:checked ~ .collapse-content) {
  padding-bottom: 1rem;
  transition: padding 0.2s ease-out,
    background-color 0.2s ease-out;
}

.collapse[open].collapse-arrow > .collapse-title:after,
.collapse-open.collapse-arrow > .collapse-title:after,
.collapse-arrow:focus:not(.collapse-close) > .collapse-title:after,
.collapse-arrow:not(.collapse-close) > input[type="checkbox"]:checked ~ .collapse-title:after,
.collapse-arrow:not(.collapse-close) > input[type="radio"]:checked ~ .collapse-title:after {
  --tw-translate-y: -50%;
  --tw-rotate: 225deg;
  transform: translate(var(--tw-translate-x), var(--tw-translate-y)) rotate(var(--tw-rotate)) skewX(var(--tw-skew-x)) skewY(var(--tw-skew-y)) scaleX(var(--tw-scale-x)) scaleY(var(--tw-scale-y));
}

.collapse[open].collapse-plus > .collapse-title:after,
.collapse-open.collapse-plus > .collapse-title:after,
.collapse-plus:focus:not(.collapse-close) > .collapse-title:after,
.collapse-plus:not(.collapse-close) > input[type="checkbox"]:checked ~ .collapse-title:after,
.collapse-plus:not(.collapse-close) > input[type="radio"]:checked ~ .collapse-title:after {
  content: "−";
}

.dropdown.dropdown-open .dropdown-content,
.dropdown:focus .dropdown-content,
.dropdown:focus-within .dropdown-content {
  --tw-scale-x: 1;
  --tw-scale-y: 1;
  transform: translate(var(--tw-translate-x), var(--tw-translate-y)) rotate(var(--tw-rotate)) skewX(var(--tw-skew-x)) skewY(var(--tw-skew-y)) scaleX(var(--tw-scale-x)) scaleY(var(--tw-scale-y));
}

.input input:focus {
  outline: 2px solid transparent;
  outline-offset: 2px;
}

.input[list]::-webkit-calendar-picker-indicator {
  line-height: 1em;
}

.input:focus,
  .input:focus-within {
  box-shadow: none;
  border-color: var(--fallback-bc,oklch(var(--bc)/0.2));
  outline-style: solid;
  outline-width: 2px;
  outline-offset: 2px;
  outline-color: var(--fallback-bc,oklch(var(--bc)/0.2));
}

.input-disabled,
  .input:disabled,
  .input[disabled] {
  cursor: not-allowed;
  --tw-border-opacity: 1;
  border-color: var(--fallback-b2,oklch(var(--b2)/var(--tw-border-opacity)));
  --tw-bg-opacity: 1;
  background-color: var(--fallback-b2,oklch(var(--b2)/var(--tw-bg-opacity)));
  color: var(--fallback-bc,oklch(var(--bc)/0.4));
}

.input-disabled::-moz-placeholder, .input:disabled::-moz-placeholder, .input[disabled]::-moz-placeholder {
  color: var(--fallback-bc,oklch(var(--bc)/var(--tw-placeholder-opacity)));
  --tw-placeholder-opacity: 0.2;
}

.input-disabled::placeholder,
  .input:disabled::placeholder,
  .input[disabled]::placeholder {
  color: var(--fallback-bc,oklch(var(--bc)/var(--tw-placeholder-opacity)));
  --tw-placeholder-opacity: 0.2;
}

.input::-webkit-date-and-time-value {
  text-align: inherit;
}

.link:focus {
  outline: 2px solid transparent;
  outline-offset: 2px;
}

.link:focus-visible {
  outline: 2px solid currentColor;
  outline-offset: 2px;
}

.loading {
  pointer-events: none;
  display: inline-block;
  aspect-ratio: 1 / 1;
  width: 1.5rem;
  background-color: currentColor;
  -webkit-mask-size: 100%;
          mask-size: 100%;
  -webkit-mask-repeat: no-repeat;
          mask-repeat: no-repeat;
  -webkit-mask-position: center;
          mask-position: center;
  -webkit-mask-image: url("data:image/svg+xml,%3Csvg width='24' height='24' stroke='%23000' viewBox='0 0 24 24' xmlns='http://www.w3.org/2000/svg'%3E%3Cstyle%3E.spinner_V8m1%7Btransform-origin:center;animation:spinner_zKoa 2s linear infinite%7D.spinner_V8m1 circle%7Bstroke-linecap:round;animation:spinner_YpZS 1.5s ease-out infinite%7D%40keyframes spinner_zKoa%7B100%25%7Btransform:rotate(360deg)%7D%7D%40keyframes spinner_YpZS%7B0%25%7Bstroke-dasharray:0 150;stroke-dashoffset:0%7D47.5%25%7Bstroke-dasharray:42 150;stroke-dashoffset:-16%7D95%25%2C100%25%7Bstroke-dasharray:42 150;stroke-dashoffset:-59%7D%7D%3C%2Fstyle%3E%3Cg class='spinner_V8m1'%3E%3Ccircle cx='12' cy='12' r='9.5' fill='none' stroke-width='3'%3E%3C%2Fcircle%3E%3C%2Fg%3E%3C%2Fsvg%3E");
          mask-image: url("data:image/svg+xml,%3Csvg width='24' height='24' stroke='%23000' viewBox='0 0 24 24' xmlns='http://www.w3.org/2000/svg'%3E%3Cstyle%3E.spinner_V8m1%7Btransform-origin:center;animation:spinner_zKoa 2s linear infinite%7D.spinner_V8m1 circle%7Bstroke-linecap:round;animation:spinner_YpZS 1.5s ease-out infinite%7D%40keyframes spinner_zKoa%7B100%25%7Btransform:rotate(360deg)%7D%7D%40keyframes spinner_YpZS%7B0%25%7Bstroke-dasharray:0 150;stroke-dashoffset:0%7D47.5%25%7Bstroke-dasharray:42 150;stroke-dashoffset:-16%7D95%25%2C100%25%7Bstroke-dasharray:42 150;stroke-dashoffset:-59%7D%7D%3C%2Fstyle%3E%3Cg class='spinner_V8m1'%3E%3Ccircle cx='12' cy='12' r='9.5' fill='none' stroke-width='3'%3E%3C%2Fcircle%3E%3C%2Fg%3E%3C%2Fsvg%3E");
}

.loading-spinner {
  -webkit-mask-image: url("data:image/svg+xml,%3Csvg width='24' height='24' stroke='%23000' viewBox='0 0 24 24' xmlns='http://www.w3.org/2000/svg'%3E%3Cstyle%3E.spinner_V8m1%7Btransform-origin:center;animation:spinner_zKoa 2s linear infinite%7D.spinner_V8m1 circle%7Bstroke-linecap:round;animation:spinner_YpZS 1.5s ease-out infinite%7D%40keyframes spinner_zKoa%7B100%25%7Btransform:rotate(360deg)%7D%7D%40keyframes spinner_YpZS%7B0%25%7Bstroke-dasharray:0 150;stroke-dashoffset:0%7D47.5%25%7Bstroke-dasharray:42 150;stroke-dashoffset:-16%7D95%25%2C100%25%7Bstroke-dasharray:42 150;stroke-dashoffset:-59%7D%7D%3C%2Fstyle%3E%3Cg class='spinner_V8m1'%3E%3Ccircle cx='12' cy='12' r='9.5' fill='none' stroke-width='3'%3E%3C%2Fcircle%3E%3C%2Fg%3E%3C%2Fsvg%3E");
          mask-image: url("data:image/svg+xml,%3Csvg width='24' height='24' stroke='%23000' viewBox='0 0 24 24' xmlns='http://www.w3.org/2000/svg'%3E%3Cstyle%3E.spinner_V8m1%7Btransform-origin:center;animation:spinner_zKoa 2s linear infinite%7D.spinner_V8m1 circle%7Bstroke-linecap:round;animation:spinner_YpZS 1.5s ease-out infinite%7D%40keyframes spinner_zKoa%7B100%25%7Btransform:rotate(360deg)%7D%7D%40keyframes spinner_YpZS%7B0%25%7Bstroke-dasharray:0 150;stroke-dashoffset:0%7D47.5%25%7Bstroke-dasharray:42 150;stroke-dashoffset:-16%7D95%25%2C100%25%7Bstroke-dasharray:42 150;stroke-dashoffset:-59%7D%7D%3C%2Fstyle%3E%3Cg class='spinner_V8m1'%3E%3Ccircle cx='12' cy='12' r='9.5' fill='none' stroke-width='3'%3E%3C%2Fcircle%3E%3C%2Fg%3E%3C%2Fsvg%3E");
}

.loading-lg {
  width: 2.5rem;
}

:where(.menu li:empty) {
  --tw-bg-opacity: 1;
  background-color: var(--fallback-bc,oklch(var(--bc)/var(--tw-bg-opacity)));
  opacity: 0.1;
  margin: 0.5rem 1rem;
  height: 1px;
}

.menu :where(li ul):before {
  position: absolute;
  bottom: 0.75rem;
  inset-inline-start: 0px;
  top: 0.75rem;
  width: 1px;
  --tw-bg-opacity: 1;
  background-color: var(--fallback-bc,oklch(var(--bc)/var(--tw-bg-opacity)));
  opacity: 0.1;
  content: "";
}

.menu :where(li:not(.menu-title) > *:not(ul):not(details):not(.menu-title)),
.menu :where(li:not(.menu-title) > details > summary:not(.menu-title)) {
  border-radius: var(--rounded-btn, 0.5rem);
  padding-left: 1rem;
  padding-right: 1rem;
  padding-top: 0.5rem;
  padding-bottom: 0.5rem;
  text-align: start;
  transition-property: color, background-color, border-color, text-decoration-color, fill, stroke, opacity, box-shadow, transform, filter, -webkit-backdrop-filter;
  transition-property: color, background-color, border-color, text-decoration-color, fill, stroke, opacity, box-shadow, transform, filter, backdrop-filter;
  transition-property: color, background-color, border-color, text-decoration-color, fill, stroke, opacity, box-shadow, transform, filter, backdrop-filter, -webkit-backdrop-filter;
  transition-timing-function: cubic-bezier(0.4, 0, 0.2, 1);
  transition-timing-function: cubic-bezier(0, 0, 0.2, 1);
  transition-duration: 200ms;
  text-wrap: balance;
}

:where(.menu li:not(.menu-title):not(.disabled) > *:not(ul):not(details):not(.menu-title)):not(summary):not(.active).focus,
  :where(.menu li:not(.menu-title):not(.disabled) > *:not(ul):not(details):not(.menu-title)):not(summary):not(.active):focus,
  :where(.menu li:not(.menu-title):not(.disabled) > *:not(ul):not(details):not(.menu-title)):is(summary):not(.active):focus-visible,
  :where(.menu li:not(.menu-title):not(.disabled) > details > summary:not(.menu-title)):not(summary):not(.active).focus,
  :where(.menu li:not(.menu-title):not(.disabled) > details > summary:not(.menu-title)):not(summary):not(.active):focus,
  :where(.menu li:not(.menu-title):not(.disabled) > details > summary:not(.menu-title)):is(summary):not(.active):focus-visible {
  cursor: pointer;
  background-color: var(--fallback-bc,oklch(var(--bc)/0.1));
  --tw-text-opacity: 1;
  color: var(--fallback-bc,oklch(var(--bc)/var(--tw-text-opacity)));
  outline: 2px solid transparent;
  outline-offset: 2px;
}

.menu li > *:not(ul):not(.menu-title):not(details):active,
.menu li > *:not(ul):not(.menu-title):not(details).active,
.menu li > details > summary:active {
  --tw-bg-opacity: 1;
  background-color: var(--fallback-n,oklch(var(--n)/var(--tw-bg-opacity)));
  --tw-text-opacity: 1;
  color: var(--fallback-nc,oklch(var(--nc)/var(--tw-text-opacity)));
}

.menu :where(li > details > summary)::-webkit-details-marker {
  display: none;
}

.menu :where(li > details > summary):after,
.menu :where(li > .menu-dropdown-toggle):after {
  justify-self: end;
  display: block;
  margin-top: -0.5rem;
  height: 0.5rem;
  width: 0.5rem;
  transform: rotate(45deg);
  transition-property: transform, margin-top;
  transition-duration: 0.3s;
  transition-timing-function: cubic-bezier(0.4, 0, 0.2, 1);
  content: "";
  transform-origin: 75% 75%;
  box-shadow: 2px 2px;
  pointer-events: none;
}

.menu :where(li > details[open] > summary):after,
.menu :where(li > .menu-dropdown-toggle.menu-dropdown-show):after {
  transform: rotate(225deg);
  margin-top: 0;
}

.mockup-phone .display {
  overflow: hidden;
  border-radius: 40px;
  margin-top: -25px;
}

.mockup-browser .mockup-browser-toolbar .input {
  position: relative;
  margin-left: auto;
  margin-right: auto;
  display: block;
  height: 1.75rem;
  width: 24rem;
  overflow: hidden;
  text-overflow: ellipsis;
  white-space: nowrap;
  --tw-bg-opacity: 1;
  background-color: var(--fallback-b2,oklch(var(--b2)/var(--tw-bg-opacity)));
  padding-left: 2rem;
  direction: ltr;
}

.mockup-browser .mockup-browser-toolbar .input:before {
  content: "";
  position: absolute;
  left: 0.5rem;
  top: 50%;
  aspect-ratio: 1 / 1;
  height: 0.75rem;
  --tw-translate-y: -50%;
  transform: translate(var(--tw-translate-x), var(--tw-translate-y)) rotate(var(--tw-rotate)) skewX(var(--tw-skew-x)) skewY(var(--tw-skew-y)) scaleX(var(--tw-scale-x)) scaleY(var(--tw-scale-y));
  border-radius: 9999px;
  border-width: 2px;
  border-color: currentColor;
  opacity: 0.6;
}

.mockup-browser .mockup-browser-toolbar .input:after {
  content: "";
  position: absolute;
  left: 1.25rem;
  top: 50%;
  height: 0.5rem;
  --tw-translate-y: 25%;
  --tw-rotate: -45deg;
  transform: translate(var(--tw-translate-x), var(--tw-translate-y)) rotate(var(--tw-rotate)) skewX(var(--tw-skew-x)) skewY(var(--tw-skew-y)) scaleX(var(--tw-scale-x)) scaleY(var(--tw-scale-y));
  border-radius: 9999px;
  border-width: 1px;
  border-color: currentColor;
  opacity: 0.6;
}

.modal:not(dialog:not(.modal-open)),
  .modal::backdrop {
  background-color: #0006;
  animation: modal-pop 0.2s ease-out;
}

.modal-open .modal-box,
.modal-toggle:checked + .modal .modal-box,
.modal:target .modal-box,
.modal[open] .modal-box {
  --tw-translate-y: 0px;
  --tw-scale-x: 1;
  --tw-scale-y: 1;
  transform: translate(var(--tw-translate-x), var(--tw-translate-y)) rotate(var(--tw-rotate)) skewX(var(--tw-skew-x)) skewY(var(--tw-skew-y)) scaleX(var(--tw-scale-x)) scaleY(var(--tw-scale-y));
}

@keyframes modal-pop {
  0% {
    opacity: 0;
  }
}

@keyframes progress-loading {
  50% {
    background-position-x: -115%;
  }
}

.radio:focus {
  box-shadow: none;
}

.radio:focus-visible {
  outline-style: solid;
  outline-width: 2px;
  outline-offset: 2px;
  outline-color: var(--fallback-bc,oklch(var(--bc)/1));
}

.radio:checked,
  .radio[aria-checked="true"] {
  --tw-bg-opacity: 1;
  background-color: var(--fallback-bc,oklch(var(--bc)/var(--tw-bg-opacity)));
  background-image: none;
  animation: radiomark var(--animation-input, 0.2s) ease-out;
  box-shadow: 0 0 0 4px var(--fallback-b1,oklch(var(--b1)/1)) inset,
      0 0 0 4px var(--fallback-b1,oklch(var(--b1)/1)) inset;
}

.radio:disabled {
  cursor: not-allowed;
  opacity: 0.2;
}

@keyframes radiomark {
  0% {
    box-shadow: 0 0 0 12px var(--fallback-b1,oklch(var(--b1)/1)) inset,
      0 0 0 12px var(--fallback-b1,oklch(var(--b1)/1)) inset;
  }

  50% {
    box-shadow: 0 0 0 3px var(--fallback-b1,oklch(var(--b1)/1)) inset,
      0 0 0 3px var(--fallback-b1,oklch(var(--b1)/1)) inset;
  }

  100% {
    box-shadow: 0 0 0 4px var(--fallback-b1,oklch(var(--b1)/1)) inset,
      0 0 0 4px var(--fallback-b1,oklch(var(--b1)/1)) inset;
  }
}

.range:focus-visible::-webkit-slider-thumb {
  --focus-shadow: 0 0 0 6px var(--fallback-b1,oklch(var(--b1)/1)) inset, 0 0 0 2rem var(--range-shdw) inset;
}

.range:focus-visible::-moz-range-thumb {
  --focus-shadow: 0 0 0 6px var(--fallback-b1,oklch(var(--b1)/1)) inset, 0 0 0 2rem var(--range-shdw) inset;
}

.range::-webkit-slider-runnable-track {
  height: 0.5rem;
  width: 100%;
  border-radius: var(--rounded-box, 1rem);
  background-color: var(--fallback-bc,oklch(var(--bc)/0.1));
}

.range::-moz-range-track {
  height: 0.5rem;
  width: 100%;
  border-radius: var(--rounded-box, 1rem);
  background-color: var(--fallback-bc,oklch(var(--bc)/0.1));
}

.range::-webkit-slider-thumb {
  position: relative;
  height: 1.5rem;
  width: 1.5rem;
  border-radius: var(--rounded-box, 1rem);
  border-style: none;
  --tw-bg-opacity: 1;
  background-color: var(--fallback-b1,oklch(var(--b1)/var(--tw-bg-opacity)));
  appearance: none;
  -webkit-appearance: none;
  top: 50%;
  color: var(--range-shdw);
  transform: translateY(-50%);
  --filler-size: 100rem;
  --filler-offset: 0.6rem;
  box-shadow: 0 0 0 3px var(--range-shdw) inset,
      var(--focus-shadow, 0 0),
      calc(var(--filler-size) * -1 - var(--filler-offset)) 0 0 var(--filler-size);
}

.range::-moz-range-thumb {
  position: relative;
  height: 1.5rem;
  width: 1.5rem;
  border-radius: var(--rounded-box, 1rem);
  border-style: none;
  --tw-bg-opacity: 1;
  background-color: var(--fallback-b1,oklch(var(--b1)/var(--tw-bg-opacity)));
  top: 50%;
  color: var(--range-shdw);
  --filler-size: 100rem;
  --filler-offset: 0.5rem;
  box-shadow: 0 0 0 3px var(--range-shdw) inset,
      var(--focus-shadow, 0 0),
      calc(var(--filler-size) * -1 - var(--filler-offset)) 0 0 var(--filler-size);
}

@keyframes rating-pop {
  0% {
    transform: translateY(-0.125em);
  }

  40% {
    transform: translateY(-0.125em);
  }

  100% {
    transform: translateY(0);
  }
}

.select:focus {
  box-shadow: none;
  border-color: var(--fallback-bc,oklch(var(--bc)/0.2));
  outline-style: solid;
  outline-width: 2px;
  outline-offset: 2px;
  outline-color: var(--fallback-bc,oklch(var(--bc)/0.2));
}

.select-disabled,
  .select:disabled,
  .select[disabled] {
  cursor: not-allowed;
  --tw-border-opacity: 1;
  border-color: var(--fallback-b2,oklch(var(--b2)/var(--tw-border-opacity)));
  --tw-bg-opacity: 1;
  background-color: var(--fallback-b2,oklch(var(--b2)/var(--tw-bg-opacity)));
  color: var(--fallback-bc,oklch(var(--bc)/var(--tw-text-opacity)));
  --tw-text-opacity: 0.2;
}

.select-disabled::-moz-placeholder, .select:disabled::-moz-placeholder, .select[disabled]::-moz-placeholder {
  color: var(--fallback-bc,oklch(var(--bc)/var(--tw-placeholder-opacity)));
  --tw-placeholder-opacity: 0.2;
}

.select-disabled::placeholder,
  .select:disabled::placeholder,
  .select[disabled]::placeholder {
  color: var(--fallback-bc,oklch(var(--bc)/var(--tw-placeholder-opacity)));
  --tw-placeholder-opacity: 0.2;
}

.select-multiple,
  .select[multiple],
  .select[size].select:not([size="1"]) {
  background-image: none;
  padding-right: 1rem;
}

[dir="rtl"] .select {
  background-position: calc(0% + 12px) calc(1px + 50%),
    calc(0% + 16px) calc(1px + 50%);
}

@keyframes skeleton {
  from {
    background-position: 150%;
  }

  to {
    background-position: -50%;
  }
}

.steps .step:before {
  top: 0px;
  grid-column-start: 1;
  grid-row-start: 1;
  height: 0.5rem;
  width: 100%;
  transform: translate(var(--tw-translate-x), var(--tw-translate-y)) rotate(var(--tw-rotate)) skewX(var(--tw-skew-x)) skewY(var(--tw-skew-y)) scaleX(var(--tw-scale-x)) scaleY(var(--tw-scale-y));
  --tw-bg-opacity: 1;
  background-color: var(--fallback-b3,oklch(var(--b3)/var(--tw-bg-opacity)));
  --tw-text-opacity: 1;
  color: var(--fallback-bc,oklch(var(--bc)/var(--tw-text-opacity)));
  content: "";
  margin-inline-start: -100%;
}

.steps .step:after {
  content: counter(step);
  counter-increment: step;
  z-index: 1;
  position: relative;
  grid-column-start: 1;
  grid-row-start: 1;
  display: grid;
  height: 2rem;
  width: 2rem;
  place-items: center;
  place-self: center;
  border-radius: 9999px;
  --tw-bg-opacity: 1;
  background-color: var(--fallback-b3,oklch(var(--b3)/var(--tw-bg-opacity)));
  --tw-text-opacity: 1;
  color: var(--fallback-bc,oklch(var(--bc)/var(--tw-text-opacity)));
}

.steps .step:first-child:before {
  content: none;
}

.steps .step[data-content]:after {
  content: attr(data-content);
}

.steps .step-neutral + .step-neutral:before,
  .steps .step-neutral:after {
  --tw-bg-opacity: 1;
  background-color: var(--fallback-n,oklch(var(--n)/var(--tw-bg-opacity)));
  --tw-text-opacity: 1;
  color: var(--fallback-nc,oklch(var(--nc)/var(--tw-text-opacity)));
}

.steps .step-primary + .step-primary:before,
  .steps .step-primary:after {
  --tw-bg-opacity: 1;
  background-color: var(--fallback-p,oklch(var(--p)/var(--tw-bg-opacity)));
  --tw-text-opacity: 1;
  color: var(--fallback-pc,oklch(var(--pc)/var(--tw-text-opacity)));
}

.steps .step-secondary + .step-secondary:before,
  .steps .step-secondary:after {
  --tw-bg-opacity: 1;
  background-color: var(--fallback-s,oklch(var(--s)/var(--tw-bg-opacity)));
  --tw-text-opacity: 1;
  color: var(--fallback-sc,oklch(var(--sc)/var(--tw-text-opacity)));
}

.steps .step-accent + .step-accent:before,
  .steps .step-accent:after {
  --tw-bg-opacity: 1;
  background-color: var(--fallback-a,oklch(var(--a)/var(--tw-bg-opacity)));
  --tw-text-opacity: 1;
  color: var(--fallback-ac,oklch(var(--ac)/var(--tw-text-opacity)));
}

.steps .step-info + .step-info:before {
  --tw-bg-opacity: 1;
  background-color: var(--fallback-in,oklch(var(--in)/var(--tw-bg-opacity)));
}

.steps .step-info:after {
  --tw-bg-opacity: 1;
  background-color: var(--fallback-in,oklch(var(--in)/var(--tw-bg-opacity)));
  --tw-text-opacity: 1;
  color: var(--fallback-inc,oklch(var(--inc)/var(--tw-text-opacity)));
}

.steps .step-success + .step-success:before {
  --tw-bg-opacity: 1;
  background-color: var(--fallback-su,oklch(var(--su)/var(--tw-bg-opacity)));
}

.steps .step-success:after {
  --tw-bg-opacity: 1;
  background-color: var(--fallback-su,oklch(var(--su)/var(--tw-bg-opacity)));
  --tw-text-opacity: 1;
  color: var(--fallback-suc,oklch(var(--suc)/var(--tw-text-opacity)));
}

.steps .step-warning + .step-warning:before {
  --tw-bg-opacity: 1;
  background-color: var(--fallback-wa,oklch(var(--wa)/var(--tw-bg-opacity)));
}

.steps .step-warning:after {
  --tw-bg-opacity: 1;
  background-color: var(--fallback-wa,oklch(var(--wa)/var(--tw-bg-opacity)));
  --tw-text-opacity: 1;
  color: var(--fallback-wac,oklch(var(--wac)/var(--tw-text-opacity)));
}

.steps .step-error + .step-error:before {
  --tw-bg-opacity: 1;
  background-color: var(--fallback-er,oklch(var(--er)/var(--tw-bg-opacity)));
}

.steps .step-error:after {
  --tw-bg-opacity: 1;
  background-color: var(--fallback-er,oklch(var(--er)/var(--tw-bg-opacity)));
  --tw-text-opacity: 1;
  color: var(--fallback-erc,oklch(var(--erc)/var(--tw-text-opacity)));
}

:is([dir="rtl"] .table) {
  text-align: right;
}

.table :where(th, td) {
  padding-left: 1rem;
  padding-right: 1rem;
  padding-top: 0.75rem;
  padding-bottom: 0.75rem;
  vertical-align: middle;
}

.table tr.active,
  .table tr.active:nth-child(even),
  .table-zebra tbody tr:nth-child(even) {
  --tw-bg-opacity: 1;
  background-color: var(--fallback-b2,oklch(var(--b2)/var(--tw-bg-opacity)));
}

.table :where(thead, tbody) :where(tr:not(:last-child)),
    .table :where(thead, tbody) :where(tr:first-child:last-child) {
  border-bottom-width: 1px;
  --tw-border-opacity: 1;
  border-bottom-color: var(--fallback-b2,oklch(var(--b2)/var(--tw-border-opacity)));
}

.table :where(thead, tfoot) {
  white-space: nowrap;
  font-size: 0.75rem;
  line-height: 1rem;
  font-weight: 700;
  color: var(--fallback-bc,oklch(var(--bc)/0.6));
}

.textarea:focus {
  box-shadow: none;
  border-color: var(--fallback-bc,oklch(var(--bc)/0.2));
  outline-style: solid;
  outline-width: 2px;
  outline-offset: 2px;
  outline-color: var(--fallback-bc,oklch(var(--bc)/0.2));
}

.textarea-disabled,
  .textarea:disabled,
  .textarea[disabled] {
  cursor: not-allowed;
  --tw-border-opacity: 1;
  border-color: var(--fallback-b2,oklch(var(--b2)/var(--tw-border-opacity)));
  --tw-bg-opacity: 1;
  background-color: var(--fallback-b2,oklch(var(--b2)/var(--tw-bg-opacity)));
  --tw-text-opacity: 0.2;
}

.textarea-disabled::-moz-placeholder, .textarea:disabled::-moz-placeholder, .textarea[disabled]::-moz-placeholder {
  color: var(--fallback-bc,oklch(var(--bc)/var(--tw-placeholder-opacity)));
  --tw-placeholder-opacity: 0.2;
}

.textarea-disabled::placeholder,
  .textarea:disabled::placeholder,
  .textarea[disabled]::placeholder {
  color: var(--fallback-bc,oklch(var(--bc)/var(--tw-placeholder-opacity)));
  --tw-placeholder-opacity: 0.2;
}

.toast > * {
  animation: toast-pop 0.25s ease-out;
}

@keyframes toast-pop {
  0% {
    transform: scale(0.9);
    opacity: 0;
  }

  100% {
    transform: scale(1);
    opacity: 1;
  }
}

.btn-sm {
  height: 2rem;
  min-height: 2rem;
  padding-left: 0.75rem;
  padding-right: 0.75rem;
  font-size: 0.875rem;
}

.btn-square:where(.btn-sm) {
  height: 2rem;
  width: 2rem;
  padding: 0px;
}

.btn-circle:where(.btn-xs) {
  height: 1.5rem;
  width: 1.5rem;
  border-radius: 9999px;
  padding: 0px;
}

.btn-circle:where(.btn-sm) {
  height: 2rem;
  width: 2rem;
  border-radius: 9999px;
  padding: 0px;
}

.btn-circle:where(.btn-md) {
  height: 3rem;
  width: 3rem;
  border-radius: 9999px;
  padding: 0px;
}

.btn-circle:where(.btn-lg) {
  height: 4rem;
  width: 4rem;
  border-radius: 9999px;
  padding: 0px;
}

.menu-horizontal {
  display: inline-flex;
  flex-direction: row;
}

.menu-horizontal > li:not(.menu-title) > details > ul {
  position: absolute;
}

:where(.toast) {
  bottom: 0px;
  inset-inline-end: 0px;
  inset-inline-start: auto;
  top: auto;
  --tw-translate-x: 0px;
  --tw-translate-y: 0px;
  transform: translate(var(--tw-translate-x), var(--tw-translate-y)) rotate(var(--tw-rotate)) skewX(var(--tw-skew-x)) skewY(var(--tw-skew-y)) scaleX(var(--tw-scale-x)) scaleY(var(--tw-scale-y));
}

.toast:where(.toast-start) {
  inset-inline-end: auto;
  inset-inline-start: 0px;
  --tw-translate-x: 0px;
  transform: translate(var(--tw-translate-x), var(--tw-translate-y)) rotate(var(--tw-rotate)) skewX(var(--tw-skew-x)) skewY(var(--tw-skew-y)) scaleX(var(--tw-scale-x)) scaleY(var(--tw-scale-y));
}

.toast:where(.toast-center) {
  inset-inline-end: 50%;
  inset-inline-start: 50%;
  --tw-translate-x: -50%;
  transform: translate(var(--tw-translate-x), var(--tw-translate-y)) rotate(var(--tw-rotate)) skewX(var(--tw-skew-x)) skewY(var(--tw-skew-y)) scaleX(var(--tw-scale-x)) scaleY(var(--tw-scale-y));
}

:is([dir="rtl"] .toast:where(.toast-center)) {
  --tw-translate-x: 50%;
  transform: translate(var(--tw-translate-x), var(--tw-translate-y)) rotate(var(--tw-rotate)) skewX(var(--tw-skew-x)) skewY(var(--tw-skew-y)) scaleX(var(--tw-scale-x)) scaleY(var(--tw-scale-y));
}

.toast:where(.toast-end) {
  inset-inline-end: 0px;
  inset-inline-start: auto;
  --tw-translate-x: 0px;
  transform: translate(var(--tw-translate-x), var(--tw-translate-y)) rotate(var(--tw-rotate)) skewX(var(--tw-skew-x)) skewY(var(--tw-skew-y)) scaleX(var(--tw-scale-x)) scaleY(var(--tw-scale-y));
}

.toast:where(.toast-bottom) {
  bottom: 0px;
  top: auto;
  --tw-translate-y: 0px;
  transform: translate(var(--tw-translate-x), var(--tw-translate-y)) rotate(var(--tw-rotate)) skewX(var(--tw-skew-x)) skewY(var(--tw-skew-y)) scaleX(var(--tw-scale-x)) scaleY(var(--tw-scale-y));
}

.toast:where(.toast-middle) {
  bottom: auto;
  top: 50%;
  --tw-translate-y: -50%;
  transform: translate(var(--tw-translate-x), var(--tw-translate-y)) rotate(var(--tw-rotate)) skewX(var(--tw-skew-x)) skewY(var(--tw-skew-y)) scaleX(var(--tw-scale-x)) scaleY(var(--tw-scale-y));
}

.toast:where(.toast-top) {
  bottom: auto;
  top: 0px;
  --tw-translate-y: 0px;
  transform: translate(var(--tw-translate-x), var(--tw-translate-y)) rotate(var(--tw-rotate)) skewX(var(--tw-skew-x)) skewY(var(--tw-skew-y)) scaleX(var(--tw-scale-x)) scaleY(var(--tw-scale-y));
}

.tooltip {
  position: relative;
  display: inline-block;
  --tooltip-offset: calc(100% + 1px + var(--tooltip-tail, 0px));
}

.tooltip:before {
  position: absolute;
  pointer-events: none;
  z-index: 1;
  content: var(--tw-content);
  --tw-content: attr(data-tip);
}

.tooltip:before, .tooltip-top:before {
  transform: translateX(-50%);
  top: auto;
  left: 50%;
  right: auto;
  bottom: var(--tooltip-offset);
}

.tooltip-left:before {
  transform: translateY(-50%);
  top: 50%;
  left: auto;
  right: var(--tooltip-offset);
  bottom: auto;
}

.tooltip-right:before {
  transform: translateY(-50%);
  top: 50%;
  left: var(--tooltip-offset);
  right: auto;
  bottom: auto;
}

.menu-horizontal > li:not(.menu-title) > details > ul {
  margin-inline-start: 0px;
  margin-top: 1rem;
  padding-top: 0.5rem;
  padding-bottom: 0.5rem;
  padding-inline-end: 0.5rem;
}

.menu-horizontal > li > details > ul:before {
  content: none;
}

:where(.menu-horizontal > li:not(.menu-title) > details > ul) {
  border-radius: var(--rounded-box, 1rem);
  --tw-bg-opacity: 1;
  background-color: var(--fallback-b1,oklch(var(--b1)/var(--tw-bg-opacity)));
  --tw-shadow: 0 20px 25px -5px rgb(0 0 0 / 0.1), 0 8px 10px -6px rgb(0 0 0 / 0.1);
  --tw-shadow-colored: 0 20px 25px -5px var(--tw-shadow-color), 0 8px 10px -6px var(--tw-shadow-color);
  box-shadow: var(--tw-ring-offset-shadow, 0 0 #0000), var(--tw-ring-shadow, 0 0 #0000), var(--tw-shadow);
}

.menu-sm :where(li:not(.menu-title) > *:not(ul):not(details):not(.menu-title)),
  .menu-sm :where(li:not(.menu-title) > details > summary:not(.menu-title)) {
  border-radius: var(--rounded-btn, 0.5rem);
  padding-left: 0.75rem;
  padding-right: 0.75rem;
  padding-top: 0.25rem;
  padding-bottom: 0.25rem;
  font-size: 0.875rem;
  line-height: 1.25rem;
}

.menu-sm .menu-title {
  padding-left: 0.75rem;
  padding-right: 0.75rem;
  padding-top: 0.5rem;
  padding-bottom: 0.5rem;
}

.modal-top :where(.modal-box) {
  width: 100%;
  max-width: none;
  --tw-translate-y: -2.5rem;
  --tw-scale-x: 1;
  --tw-scale-y: 1;
  transform: translate(var(--tw-translate-x), var(--tw-translate-y)) rotate(var(--tw-rotate)) skewX(var(--tw-skew-x)) skewY(var(--tw-skew-y)) scaleX(var(--tw-scale-x)) scaleY(var(--tw-scale-y));
  border-bottom-right-radius: var(--rounded-box, 1rem);
  border-bottom-left-radius: var(--rounded-box, 1rem);
  border-top-left-radius: 0px;
  border-top-right-radius: 0px;
}

.modal-middle :where(.modal-box) {
  width: 91.666667%;
  max-width: 32rem;
  --tw-translate-y: 0px;
  --tw-scale-x: .9;
  --tw-scale-y: .9;
  transform: translate(var(--tw-translate-x), var(--tw-translate-y)) rotate(var(--tw-rotate)) skewX(var(--tw-skew-x)) skewY(var(--tw-skew-y)) scaleX(var(--tw-scale-x)) scaleY(var(--tw-scale-y));
  border-top-left-radius: var(--rounded-box, 1rem);
  border-top-right-radius: var(--rounded-box, 1rem);
  border-bottom-right-radius: var(--rounded-box, 1rem);
  border-bottom-left-radius: var(--rounded-box, 1rem);
}

.modal-bottom :where(.modal-box) {
  width: 100%;
  max-width: none;
  --tw-translate-y: 2.5rem;
  --tw-scale-x: 1;
  --tw-scale-y: 1;
  transform: translate(var(--tw-translate-x), var(--tw-translate-y)) rotate(var(--tw-rotate)) skewX(var(--tw-skew-x)) skewY(var(--tw-skew-y)) scaleX(var(--tw-scale-x)) scaleY(var(--tw-scale-y));
  border-top-left-radius: var(--rounded-box, 1rem);
  border-top-right-radius: var(--rounded-box, 1rem);
  border-bottom-right-radius: 0px;
  border-bottom-left-radius: 0px;
}

.tooltip {
  position: relative;
  display: inline-block;
  text-align: center;
  --tooltip-tail: 0.1875rem;
  --tooltip-color: var(--fallback-n,oklch(var(--n)/1));
  --tooltip-text-color: var(--fallback-nc,oklch(var(--nc)/1));
  --tooltip-tail-offset: calc(100% + 0.0625rem - var(--tooltip-tail));
}

.tooltip:before,
.tooltip:after {
  opacity: 0;
  transition-property: color, background-color, border-color, text-decoration-color, fill, stroke, opacity, box-shadow, transform, filter, -webkit-backdrop-filter;
  transition-property: color, background-color, border-color, text-decoration-color, fill, stroke, opacity, box-shadow, transform, filter, backdrop-filter;
  transition-property: color, background-color, border-color, text-decoration-color, fill, stroke, opacity, box-shadow, transform, filter, backdrop-filter, -webkit-backdrop-filter;
  transition-delay: 100ms;
  transition-duration: 200ms;
  transition-timing-function: cubic-bezier(0.4, 0, 0.2, 1);
}

.tooltip:after {
  position: absolute;
  content: "";
  border-style: solid;
  border-width: var(--tooltip-tail, 0);
  width: 0;
  height: 0;
  display: block;
}

.tooltip:before {
  max-width: 20rem;
  border-radius: 0.25rem;
  padding-left: 0.5rem;
  padding-right: 0.5rem;
  padding-top: 0.25rem;
  padding-bottom: 0.25rem;
  font-size: 0.875rem;
  line-height: 1.25rem;
  background-color: var(--tooltip-color);
  color: var(--tooltip-text-color);
  width: -moz-max-content;
  width: max-content;
}

.tooltip.tooltip-open:before {
  opacity: 1;
  transition-delay: 75ms;
}

.tooltip.tooltip-open:after {
  opacity: 1;
  transition-delay: 75ms;
}

.tooltip:hover:before {
  opacity: 1;
  transition-delay: 75ms;
}

.tooltip:hover:after {
  opacity: 1;
  transition-delay: 75ms;
}

.tooltip:has(:focus-visible):after,
.tooltip:has(:focus-visible):before {
  opacity: 1;
  transition-delay: 75ms;
}

.tooltip:not([data-tip]):hover:before,
.tooltip:not([data-tip]):hover:after {
  visibility: hidden;
  opacity: 0;
}

.tooltip:after, .tooltip-top:after {
  transform: translateX(-50%);
  border-color: var(--tooltip-color) transparent transparent transparent;
  top: auto;
  left: 50%;
  right: auto;
  bottom: var(--tooltip-tail-offset);
}

.tooltip-left:after {
  transform: translateY(-50%);
  border-color: transparent transparent transparent var(--tooltip-color);
  top: 50%;
  left: auto;
  right: calc(var(--tooltip-tail-offset) + 0.0625rem);
  bottom: auto;
}

.tooltip-right:after {
  transform: translateY(-50%);
  border-color: transparent var(--tooltip-color) transparent transparent;
  top: 50%;
  left: calc(var(--tooltip-tail-offset) + 0.0625rem);
  right: auto;
  bottom: auto;
}

.sr-only {
  position: absolute;
  width: 1px;
  height: 1px;
  padding: 0;
  margin: -1px;
  overflow: hidden;
  clip: rect(0, 0, 0, 0);
  white-space: nowrap;
  border-width: 0;
}

.collapse {
  visibility: collapse;
}

.relative {
  position: relative;
}

.z-\[1\] {
  z-index: 1;
}

.m-auto {
  margin: auto;
}

.mx-3 {
  margin-left: 0.75rem;
  margin-right: 0.75rem;
}

.mx-8 {
  margin-left: 2rem;
  margin-right: 2rem;
}

.mx-auto {
  margin-left: auto;
  margin-right: auto;
}

.my-10 {
  margin-top: 2.5rem;
  margin-bottom: 2.5rem;
}

.my-14 {
  margin-top: 3.5rem;
  margin-bottom: 3.5rem;
}

.my-2 {
  margin-top: 0.5rem;
  margin-bottom: 0.5rem;
}

.my-4 {
  margin-top: 1rem;
  margin-bottom: 1rem;
}

.my-5 {
  margin-top: 1.25rem;
  margin-bottom: 1.25rem;
}

.my-6 {
  margin-top: 1.5rem;
  margin-bottom: 1.5rem;
}

.mb-1 {
  margin-bottom: 0.25rem;
}

.mb-12 {
  margin-bottom: 3rem;
}

.mb-4 {
  margin-bottom: 1rem;
}

.mb-5 {
  margin-bottom: 1.25rem;
}

.mb-6 {
  margin-bottom: 1.5rem;
}

.me-3 {
  margin-inline-end: 0.75rem;
}

.ml-2 {
  margin-left: 0.5rem;
}

.ml-4 {
  margin-left: 1rem;
}

.mr-4 {
  margin-right: 1rem;
}

.ms-2 {
  margin-inline-start: 0.5rem;
}

.mt-1 {
  margin-top: 0.25rem;
}

.mt-2 {
  margin-top: 0.5rem;
}

.mt-3 {
  margin-top: 0.75rem;
}

.mt-4 {
  margin-top: 1rem;
}

.mt-6 {
  margin-top: 1.5rem;
}

.mt-8 {
  margin-top: 2rem;
}

.block {
  display: block;
}

.inline {
  display: inline;
}

.flex {
  display: flex;
}

.table {
  display: table;
}

.grid {
  display: grid;
}

.hidden {
  display: none;
}

.h-4 {
  height: 1rem;
}

.max-h-\[450px\] {
  max-height: 450px;
}

.max-h-full {
  max-height: 100%;
}

.max-h-screen {
  max-height: 100vh;
}

.w-1\/2 {
  width: 50%;
}

.w-3 {
  width: 0.75rem;
}

.w-32 {
  width: 8rem;
}

.w-36 {
  width: 9rem;
}

.w-4 {
  width: 1rem;
}

.w-44 {
  width: 11rem;
}

.w-52 {
  width: 13rem;
}

.w-96 {
  width: 24rem;
}

.w-\[350px\] {
  width: 350px;
}

.w-full {
  width: 100%;
}

.min-w-0 {
  min-width: 0px;
}

.max-w-2xl {
  max-width: 42rem;
}

.max-w-3xl {
  max-width: 48rem;
}

.max-w-5xl {
  max-width: 64rem;
}

.max-w-7xl {
  max-width: 80rem;
}

.max-w-sm {
  max-width: 24rem;
}

.table-fixed {
  table-layout: fixed;
}

.transform {
  transform: translate(var(--tw-translate-x), var(--tw-translate-y)) rotate(var(--tw-rotate)) skewX(var(--tw-skew-x)) skewY(var(--tw-skew-y)) scaleX(var(--tw-scale-x)) scaleY(var(--tw-scale-y));
}

@keyframes spin {
  to {
    transform: rotate(360deg);
  }
}

.animate-spin {
  animation: spin 1s linear infinite;
}

.grid-cols-2 {
  grid-template-columns: repeat(2, minmax(0, 1fr));
}

.flex-row {
  flex-direction: row;
}

.flex-col {
  flex-direction: column;
}

.items-center {
  align-items: center;
}

.justify-center {
  justify-content: center;
}

.justify-between {
  justify-content: space-between;
}

.gap-4 {
  gap: 1rem;
}

.gap-6 {
  gap: 1.5rem;
}

.gap-x-1 {
  -moz-column-gap: 0.25rem;
       column-gap: 0.25rem;
}

.gap-x-1\.5 {
  -moz-column-gap: 0.375rem;
       column-gap: 0.375rem;
}

.gap-x-2 {
  -moz-column-gap: 0.5rem;
       column-gap: 0.5rem;
}

.gap-x-4 {
  -moz-column-gap: 1rem;
       column-gap: 1rem;
}

.gap-x-6 {
  -moz-column-gap: 1.5rem;
       column-gap: 1.5rem;
}

.overflow-x-auto {
  overflow-x: auto;
}

.overflow-y-auto {
  overflow-y: auto;
}

.overflow-y-hidden {
  overflow-y: hidden;
}

.text-balance {
  text-wrap: balance;
}

.break-words {
  overflow-wrap: break-word;
}

.rounded {
  border-radius: 0.25rem;
}

.rounded-box {
  border-radius: var(--rounded-box, 1rem);
}

.rounded-lg {
  border-radius: 0.5rem;
}

.rounded-md {
  border-radius: 0.375rem;
}

.border {
  border-width: 1px;
}

.border-2 {
  border-width: 2px;
}

.border-t {
  border-top-width: 1px;
}

.\!border-gray-300 {
  --tw-border-opacity: 1 !important;
  border-color: rgb(209 213 219 / var(--tw-border-opacity)) !important;
}

.border-black {
  --tw-border-opacity: 1;
  border-color: rgb(0 0 0 / var(--tw-border-opacity));
}

.border-black\/20 {
  border-color: rgb(0 0 0 / 0.2);
}

.border-gray-300 {
  --tw-border-opacity: 1;
  border-color: rgb(209 213 219 / var(--tw-border-opacity));
}

.border-t-black {
  --tw-border-opacity: 1;
  border-top-color: rgb(0 0 0 / var(--tw-border-opacity));
}

.border-t-gray-400 {
  --tw-border-opacity: 1;
  border-top-color: rgb(156 163 175 / var(--tw-border-opacity));
}

.\!bg-gray-50 {
  --tw-bg-opacity: 1 !important;
  background-color: rgb(249 250 251 / var(--tw-bg-opacity)) !important;
}

<<<<<<< HEAD
.bg-\[\#517994\] {
  --tw-bg-opacity: 1;
  background-color: rgb(81 121 148 / var(--tw-bg-opacity));
}

.bg-\[\#55ACD8\] {
  --tw-bg-opacity: 1;
  background-color: rgb(85 172 216 / var(--tw-bg-opacity));
}

.bg-\[\#D9D9D9\] {
  --tw-bg-opacity: 1;
  background-color: rgb(217 217 217 / var(--tw-bg-opacity));
}

=======
>>>>>>> 5f8618cf
.bg-base-200 {
  --tw-bg-opacity: 1;
  background-color: var(--fallback-b2,oklch(var(--b2)/var(--tw-bg-opacity)));
}

.bg-black {
  --tw-bg-opacity: 1;
  background-color: rgb(0 0 0 / var(--tw-bg-opacity));
}

.bg-gray-100 {
  --tw-bg-opacity: 1;
  background-color: rgb(243 244 246 / var(--tw-bg-opacity));
}

.bg-gray-300 {
  --tw-bg-opacity: 1;
  background-color: rgb(209 213 219 / var(--tw-bg-opacity));
}

.bg-gray-50 {
  --tw-bg-opacity: 1;
  background-color: rgb(249 250 251 / var(--tw-bg-opacity));
}

.bg-gray-700 {
  --tw-bg-opacity: 1;
  background-color: rgb(55 65 81 / var(--tw-bg-opacity));
}

.bg-neutral {
  --tw-bg-opacity: 1;
  background-color: var(--fallback-n,oklch(var(--n)/var(--tw-bg-opacity)));
}

.bg-primary {
  --tw-bg-opacity: 1;
  background-color: var(--fallback-p,oklch(var(--p)/var(--tw-bg-opacity)));
}

.bg-red-200 {
  --tw-bg-opacity: 1;
  background-color: rgb(254 202 202 / var(--tw-bg-opacity));
}

.bg-secondary {
  --tw-bg-opacity: 1;
  background-color: var(--fallback-s,oklch(var(--s)/var(--tw-bg-opacity)));
}

.bg-success {
  --tw-bg-opacity: 1;
  background-color: var(--fallback-su,oklch(var(--su)/var(--tw-bg-opacity)));
}

.bg-warning {
  --tw-bg-opacity: 1;
  background-color: var(--fallback-wa,oklch(var(--wa)/var(--tw-bg-opacity)));
}

.p-1 {
  padding: 0.25rem;
}

.p-2 {
  padding: 0.5rem;
}

.p-2\.5 {
  padding: 0.625rem;
}

.p-4 {
  padding: 1rem;
}

.p-5 {
  padding: 1.25rem;
}

.px-1 {
  padding-left: 0.25rem;
  padding-right: 0.25rem;
}

.px-16 {
  padding-left: 4rem;
  padding-right: 4rem;
}

.px-2 {
  padding-left: 0.5rem;
  padding-right: 0.5rem;
}

.px-6 {
  padding-left: 1.5rem;
  padding-right: 1.5rem;
}

.px-8 {
  padding-left: 2rem;
  padding-right: 2rem;
}

.py-1 {
  padding-top: 0.25rem;
  padding-bottom: 0.25rem;
}

.py-12 {
  padding-top: 3rem;
  padding-bottom: 3rem;
}

.py-14 {
  padding-top: 3.5rem;
  padding-bottom: 3.5rem;
}

.py-2 {
  padding-top: 0.5rem;
  padding-bottom: 0.5rem;
}

.py-20 {
  padding-top: 5rem;
  padding-bottom: 5rem;
}

.py-4 {
  padding-top: 1rem;
  padding-bottom: 1rem;
}

.py-5 {
  padding-top: 1.25rem;
  padding-bottom: 1.25rem;
}

.py-8 {
  padding-top: 2rem;
  padding-bottom: 2rem;
}

.py-9 {
  padding-top: 2.25rem;
  padding-bottom: 2.25rem;
}

.pb-2 {
  padding-bottom: 0.5rem;
}

.pb-3 {
  padding-bottom: 0.75rem;
}

.pt-16 {
  padding-top: 4rem;
}

.pt-2 {
  padding-top: 0.5rem;
}

.text-center {
  text-align: center;
}

.text-end {
  text-align: end;
}

.text-2xl {
  font-size: 1.5rem;
  line-height: 2rem;
}

.text-3xl {
  font-size: 1.875rem;
  line-height: 2.25rem;
}

.text-7xl {
  font-size: 4.5rem;
  line-height: 1;
}

.text-8xl {
  font-size: 6rem;
  line-height: 1;
}

.text-base {
  font-size: 1rem;
  line-height: 1.5rem;
}

.text-lg {
  font-size: 1.125rem;
  line-height: 1.75rem;
}

.text-sm {
  font-size: 0.875rem;
  line-height: 1.25rem;
}

.text-xl {
  font-size: 1.25rem;
  line-height: 1.75rem;
}

.text-xs {
  font-size: 0.75rem;
  line-height: 1rem;
}

.font-black {
  font-weight: 900;
}

.font-bold {
  font-weight: 700;
}

.font-medium {
  font-weight: 500;
}

.font-semibold {
  font-weight: 600;
}

.\!text-gray-900 {
  --tw-text-opacity: 1 !important;
  color: rgb(17 24 39 / var(--tw-text-opacity)) !important;
}

.text-\[\#0000EE\] {
  --tw-text-opacity: 1;
  color: rgb(0 0 238 / var(--tw-text-opacity));
}

.text-black {
  --tw-text-opacity: 1;
  color: rgb(0 0 0 / var(--tw-text-opacity));
}

.text-blue-600 {
  --tw-text-opacity: 1;
  color: rgb(37 99 235 / var(--tw-text-opacity));
}

.text-blue-700 {
  --tw-text-opacity: 1;
  color: rgb(29 78 216 / var(--tw-text-opacity));
}

.text-gray-500 {
  --tw-text-opacity: 1;
  color: rgb(107 114 128 / var(--tw-text-opacity));
}

.text-gray-600 {
  --tw-text-opacity: 1;
  color: rgb(75 85 99 / var(--tw-text-opacity));
}

.text-gray-700 {
  --tw-text-opacity: 1;
  color: rgb(55 65 81 / var(--tw-text-opacity));
}

.text-gray-900 {
  --tw-text-opacity: 1;
  color: rgb(17 24 39 / var(--tw-text-opacity));
}

.text-green-700 {
  --tw-text-opacity: 1;
  color: rgb(21 128 61 / var(--tw-text-opacity));
}

.text-red-700 {
  --tw-text-opacity: 1;
  color: rgb(185 28 28 / var(--tw-text-opacity));
}

.text-warning {
  --tw-text-opacity: 1;
  color: var(--fallback-wa,oklch(var(--wa)/var(--tw-text-opacity)));
}

.text-white {
  --tw-text-opacity: 1;
  color: rgb(255 255 255 / var(--tw-text-opacity));
}

.text-yellow-700 {
  --tw-text-opacity: 1;
  color: rgb(161 98 7 / var(--tw-text-opacity));
}

.underline {
  text-decoration-line: underline;
}

.shadow {
  --tw-shadow: 0 1px 3px 0 rgb(0 0 0 / 0.1), 0 1px 2px -1px rgb(0 0 0 / 0.1);
  --tw-shadow-colored: 0 1px 3px 0 var(--tw-shadow-color), 0 1px 2px -1px var(--tw-shadow-color);
  box-shadow: var(--tw-ring-offset-shadow, 0 0 #0000), var(--tw-ring-shadow, 0 0 #0000), var(--tw-shadow);
}

.shadow-md {
  --tw-shadow: 0 4px 6px -1px rgb(0 0 0 / 0.1), 0 2px 4px -2px rgb(0 0 0 / 0.1);
  --tw-shadow-colored: 0 4px 6px -1px var(--tw-shadow-color), 0 2px 4px -2px var(--tw-shadow-color);
  box-shadow: var(--tw-ring-offset-shadow, 0 0 #0000), var(--tw-ring-shadow, 0 0 #0000), var(--tw-shadow);
}

body {
  display: flex;
  flex-direction: column;
  min-height: 100vh;
}

body main {
  margin-bottom: auto;
}

.tooltip {
  --tooltip-color: black;
  --tooltip-text-color: white;
}

/* Form styles */

.input-style {
  display: block;
  width: 100%;
  border-radius: 0.5rem;
  border-width: 1px;
  --tw-border-opacity: 1;
  border-color: rgb(209 213 219 / var(--tw-border-opacity));
  --tw-bg-opacity: 1;
  background-color: rgb(249 250 251 / var(--tw-bg-opacity));
  padding: 0.625rem;
  font-size: 0.875rem;
  line-height: 1.25rem;
  --tw-text-opacity: 1;
  color: rgb(17 24 39 / var(--tw-text-opacity));
}

.input-style:focus {
  --tw-border-opacity: 1;
  border-color: rgb(59 130 246 / var(--tw-border-opacity));
  --tw-ring-opacity: 1;
  --tw-ring-color: rgb(59 130 246 / var(--tw-ring-opacity));
}

.label-style {
  margin-bottom: 0.25rem;
  display: block;
  font-weight: 700;
}

#transaction-rejection {
  background: url("data:image/svg+xml,<svg height='10px' width='10px' viewBox='0 0 24 24' fill='black' stroke-width='1.5' stroke='currentColor' class='size-6' xmlns='http://www.w3.org/2000/svg'>=<path stroke-linecap='round' stroke-linejoin='round' d='m19.5 8.25-7.5 7.5-7.5-7.5' /></svg>") no-repeat;
  background-position: calc(100% - 0.75rem) center !important;
  -moz-appearance:none !important;
  -webkit-appearance: none !important;
  appearance: none !important;
  padding-right: 2rem !important;
}

/* Slim select styles */

.ss-main {
  width: 100% !important;
  border-radius: 0.5rem !important;
  --tw-border-opacity: 1 !important;
  border-color: rgb(209 213 219 / var(--tw-border-opacity)) !important;
  --tw-bg-opacity: 1 !important;
  background-color: rgb(249 250 251 / var(--tw-bg-opacity)) !important;
  padding: 0.625rem !important;
  font-size: 0.875rem !important;
  line-height: 1.25rem !important;
  --tw-text-opacity: 1 !important;
  color: rgb(17 24 39 / var(--tw-text-opacity)) !important;
}

.ss-main:focus {
  --tw-border-opacity: 1 !important;
  border-color: rgb(59 130 246 / var(--tw-border-opacity)) !important;
  --tw-ring-opacity: 1 !important;
  --tw-ring-color: rgb(59 130 246 / var(--tw-ring-opacity)) !important;
}

.ss-search input:focus {
  --tw-border-opacity: 1 !important;
  border-color: rgb(59 130 246 / var(--tw-border-opacity)) !important;
  --tw-ring-opacity: 1 !important;
  --tw-ring-color: rgb(59 130 246 / var(--tw-ring-opacity)) !important;
}

.ss-placeholder {
  --tw-text-opacity: 1 !important;
  color: rgb(17 24 39 / var(--tw-text-opacity)) !important;
}

.envelope-header {
  text-wrap: balance;
  text-align: left;
  font-size: 0.875rem;
  line-height: 1.25rem;
}

@media (min-width: 640px) {
  .envelope-header {
    font-size: 1rem;
    line-height: 1.5rem;
  }
}

.envelope-data {
  max-width: 11rem;
  overflow-wrap: break-word;
  padding: 0.5rem;
  font-size: 0.875rem;
  line-height: 1.25rem;
}

@media (min-width: 640px) {
  .envelope-data {
    font-size: 1rem;
    line-height: 1.5rem;
  }
}

@media (min-width: 768px) {
  .envelope-data {
    padding-left: 1.5rem;
    padding-right: 1.5rem;
    padding-top: 1rem;
    padding-bottom: 1rem;
  }
}

.transaction-preview-container {
  margin-bottom: 1rem;
}

.badge-style {
  display: inline-flex;
  align-items: center;
  justify-content: center;
  transition-property: color, background-color, border-color, text-decoration-color, fill, stroke, opacity, box-shadow, transform, filter, -webkit-backdrop-filter;
  transition-property: color, background-color, border-color, text-decoration-color, fill, stroke, opacity, box-shadow, transform, filter, backdrop-filter;
  transition-property: color, background-color, border-color, text-decoration-color, fill, stroke, opacity, box-shadow, transform, filter, backdrop-filter, -webkit-backdrop-filter;
  transition-timing-function: cubic-bezier(0.4, 0, 0.2, 1);
  transition-timing-function: cubic-bezier(0, 0, 0.2, 1);
  transition-duration: 200ms;
  height: 1.25rem;
  font-size: 0.875rem;
  line-height: 1.25rem;
  width: -moz-fit-content;
  width: fit-content;
  padding-left: 0.563rem;
  padding-right: 0.563rem;
  border-radius: var(--rounded-badge, 1.9rem);
  border-width: 1px;
  --tw-border-opacity: 1;
  border-color: var(--fallback-b2,oklch(var(--b2)/var(--tw-border-opacity)));
  --tw-bg-opacity: 1;
  background-color: var(--fallback-b1,oklch(var(--b1)/var(--tw-bg-opacity)));
  --tw-text-opacity: 1;
  color: var(--fallback-bc,oklch(var(--bc)/var(--tw-text-opacity)));
}

:where(.menu li) .badge-style {
  justify-self: end;
}

.badge-style {
  --tw-border-opacity: 1;
  border-color: var(--fallback-p,oklch(var(--p)/var(--tw-border-opacity)));
  --tw-bg-opacity: 1;
  background-color: var(--fallback-p,oklch(var(--p)/var(--tw-bg-opacity)));
  --tw-text-opacity: 1;
  color: var(--fallback-pc,oklch(var(--pc)/var(--tw-text-opacity)));
}

.badge-outline.badge-style {
  --tw-text-opacity: 1;
  color: var(--fallback-p,oklch(var(--p)/var(--tw-text-opacity)));
}

.badge-style {
  height: 1.5rem;
  font-size: 1rem;
  line-height: 1.5rem;
  padding-left: 0.688rem;
  padding-right: 0.688rem;
  margin-top: 0.25rem;
  --tw-text-opacity: 1;
  color: rgb(255 255 255 / var(--tw-text-opacity));
}

/* Toggle spinner visibility when a request is pending. */

.htmx-indicator {
  display: none;
}

.htmx-request .htmx-indicator{
  display: inline;
}

.htmx-request.htmx-indicator{
  display: inline;
}

@media (min-width: 768px) {
  .md\:tooltip-right:before {
    transform: translateY(-50%);
    top: 50%;
    left: var(--tooltip-offset);
    right: auto;
    bottom: auto;
  }

  .md\:tooltip-right:after {
    transform: translateY(-50%);
    border-color: transparent var(--tooltip-color) transparent transparent;
    top: 50%;
    left: calc(var(--tooltip-tail-offset) + 0.0625rem);
    right: auto;
    bottom: auto;
  }
}

<<<<<<< HEAD
.hover\:bg-\[\#517994\]\/80:hover {
  background-color: rgb(81 121 148 / 0.8);
}

.hover\:bg-\[\#55ACD8\]\/80:hover {
  background-color: rgb(85 172 216 / 0.8);
}

.hover\:bg-\[\#55ACD8\]\/90:hover {
  background-color: rgb(85 172 216 / 0.9);
}

=======
>>>>>>> 5f8618cf
.hover\:bg-black\/80:hover {
  background-color: rgb(0 0 0 / 0.8);
}

.hover\:bg-gray-700\/80:hover {
  background-color: rgb(55 65 81 / 0.8);
}

.hover\:bg-primary\/90:hover {
  background-color: var(--fallback-p,oklch(var(--p)/0.9));
}

.hover\:bg-secondary\/80:hover {
  background-color: var(--fallback-s,oklch(var(--s)/0.8));
}

.hover\:bg-success\/80:hover {
  background-color: var(--fallback-su,oklch(var(--su)/0.8));
}

.hover\:bg-warning\/80:hover {
  background-color: var(--fallback-wa,oklch(var(--wa)/0.8));
}

.hover\:text-primary:hover {
  --tw-text-opacity: 1;
  color: var(--fallback-p,oklch(var(--p)/var(--tw-text-opacity)));
}

.hover\:underline:hover {
  text-decoration-line: underline;
}

.focus\:\!border-blue-500:focus {
  --tw-border-opacity: 1 !important;
  border-color: rgb(59 130 246 / var(--tw-border-opacity)) !important;
}

.focus\:border-blue-500:focus {
  --tw-border-opacity: 1;
  border-color: rgb(59 130 246 / var(--tw-border-opacity));
}

.focus\:outline-none:focus {
  outline: 2px solid transparent;
  outline-offset: 2px;
}

.focus\:ring-2:focus {
  --tw-ring-offset-shadow: var(--tw-ring-inset) 0 0 0 var(--tw-ring-offset-width) var(--tw-ring-offset-color);
  --tw-ring-shadow: var(--tw-ring-inset) 0 0 0 calc(2px + var(--tw-ring-offset-width)) var(--tw-ring-color);
  box-shadow: var(--tw-ring-offset-shadow), var(--tw-ring-shadow), var(--tw-shadow, 0 0 #0000);
}

.focus\:\!ring-blue-500:focus {
  --tw-ring-opacity: 1 !important;
  --tw-ring-color: rgb(59 130 246 / var(--tw-ring-opacity)) !important;
}

.focus\:ring-blue-500:focus {
  --tw-ring-opacity: 1;
  --tw-ring-color: rgb(59 130 246 / var(--tw-ring-opacity));
}

.focus\:ring-gray-200:focus {
  --tw-ring-opacity: 1;
  --tw-ring-color: rgb(229 231 235 / var(--tw-ring-opacity));
}

@media (min-width: 768px) {
  .md\:m-8 {
    margin: 2rem;
  }

  .md\:mx-0 {
    margin-left: 0px;
    margin-right: 0px;
  }

  .md\:mx-8 {
    margin-left: 2rem;
    margin-right: 2rem;
  }

  .md\:mb-0 {
    margin-bottom: 0px;
  }

  .md\:mb-0\.5 {
    margin-bottom: 0.125rem;
  }

  .md\:mt-0 {
    margin-top: 0px;
  }

  .md\:flex {
    display: flex;
  }

  .md\:w-44 {
    width: 11rem;
  }

  .md\:w-full {
    width: 100%;
  }

  .md\:grid-cols-2 {
    grid-template-columns: repeat(2, minmax(0, 1fr));
  }

  .md\:flex-row {
    flex-direction: row;
  }

  .md\:items-center {
    align-items: center;
  }

  .md\:gap-4 {
    gap: 1rem;
  }

  .md\:gap-x-6 {
    -moz-column-gap: 1.5rem;
         column-gap: 1.5rem;
  }

  .md\:p-2 {
    padding: 0.5rem;
  }

  .md\:p-6 {
    padding: 1.5rem;
  }

  .md\:px-36 {
    padding-left: 9rem;
    padding-right: 9rem;
  }

  .md\:px-6 {
    padding-left: 1.5rem;
    padding-right: 1.5rem;
  }

  .md\:text-3xl {
    font-size: 1.875rem;
    line-height: 2.25rem;
  }

  .md\:text-lg {
    font-size: 1.125rem;
    line-height: 1.75rem;
  }
}

@media (min-width: 1024px) {
  .lg\:mb-0 {
    margin-bottom: 0px;
  }

  .lg\:ml-0 {
    margin-left: 0px;
  }

  .lg\:flex {
    display: flex;
  }

  .lg\:grid {
    display: grid;
  }

  .lg\:hidden {
    display: none;
  }

  .lg\:grid-cols-2 {
    grid-template-columns: repeat(2, minmax(0, 1fr));
  }

  .lg\:gap-x-8 {
    -moz-column-gap: 2rem;
         column-gap: 2rem;
  }

  .lg\:text-2xl {
    font-size: 1.5rem;
    line-height: 2rem;
  }
}

@media (min-width: 1280px) {
  .xl\:w-1\/4 {
    width: 25%;
  }

  .xl\:overflow-x-hidden {
    overflow-x: hidden;
  }
}<|MERGE_RESOLUTION|>--- conflicted
+++ resolved
@@ -2818,10 +2818,6 @@
   width: 50%;
 }
 
-.w-3 {
-  width: 0.75rem;
-}
-
 .w-32 {
   width: 8rem;
 }
@@ -3035,24 +3031,6 @@
   background-color: rgb(249 250 251 / var(--tw-bg-opacity)) !important;
 }
 
-<<<<<<< HEAD
-.bg-\[\#517994\] {
-  --tw-bg-opacity: 1;
-  background-color: rgb(81 121 148 / var(--tw-bg-opacity));
-}
-
-.bg-\[\#55ACD8\] {
-  --tw-bg-opacity: 1;
-  background-color: rgb(85 172 216 / var(--tw-bg-opacity));
-}
-
-.bg-\[\#D9D9D9\] {
-  --tw-bg-opacity: 1;
-  background-color: rgb(217 217 217 / var(--tw-bg-opacity));
-}
-
-=======
->>>>>>> 5f8618cf
 .bg-base-200 {
   --tw-bg-opacity: 1;
   background-color: var(--fallback-b2,oklch(var(--b2)/var(--tw-bg-opacity)));
@@ -3595,21 +3573,6 @@
   }
 }
 
-<<<<<<< HEAD
-.hover\:bg-\[\#517994\]\/80:hover {
-  background-color: rgb(81 121 148 / 0.8);
-}
-
-.hover\:bg-\[\#55ACD8\]\/80:hover {
-  background-color: rgb(85 172 216 / 0.8);
-}
-
-.hover\:bg-\[\#55ACD8\]\/90:hover {
-  background-color: rgb(85 172 216 / 0.9);
-}
-
-=======
->>>>>>> 5f8618cf
 .hover\:bg-black\/80:hover {
   background-color: rgb(0 0 0 / 0.8);
 }
