--- conflicted
+++ resolved
@@ -2668,14 +2668,11 @@
   background-color: rgb(0 0 0 / var(--tw-bg-opacity));
 }
 
-<<<<<<< HEAD
 .bg-gray-100 {
   --tw-bg-opacity: 1;
   background-color: rgb(243 244 246 / var(--tw-bg-opacity));
 }
 
-=======
->>>>>>> e655d1fb
 .bg-gray-50 {
   --tw-bg-opacity: 1;
   background-color: rgb(249 250 251 / var(--tw-bg-opacity));
