/*
! tailwindcss v3.4.1 | MIT License | https://tailwindcss.com
*/

/*
1. Prevent padding and border from affecting element width. (https://github.com/mozdevs/cssremedy/issues/4)
2. Allow adding a border to an element by just adding a border-width. (https://github.com/tailwindcss/tailwindcss/pull/116)
*/

*,
::before,
::after {
  box-sizing: border-box;
  /* 1 */
  border-width: 0;
  /* 2 */
  border-style: solid;
  /* 2 */
  border-color: #e5e7eb;
  /* 2 */
}

::before,
::after {
  --tw-content: '';
}

/*
1. Use a consistent sensible line-height in all browsers.
2. Prevent adjustments of font size after orientation changes in iOS.
3. Use a more readable tab size.
4. Use the user's configured `sans` font-family by default.
5. Use the user's configured `sans` font-feature-settings by default.
6. Use the user's configured `sans` font-variation-settings by default.
7. Disable tap highlights on iOS
*/

html,
:host {
  line-height: 1.5;
  /* 1 */
  -webkit-text-size-adjust: 100%;
  /* 2 */
  -moz-tab-size: 4;
  /* 3 */
  -o-tab-size: 4;
     tab-size: 4;
  /* 3 */
  font-family: ui-sans-serif, system-ui, sans-serif, "Apple Color Emoji", "Segoe UI Emoji", "Segoe UI Symbol", "Noto Color Emoji";
  /* 4 */
  font-feature-settings: normal;
  /* 5 */
  font-variation-settings: normal;
  /* 6 */
  -webkit-tap-highlight-color: transparent;
  /* 7 */
}

/*
1. Remove the margin in all browsers.
2. Inherit line-height from `html` so users can set them as a class directly on the `html` element.
*/

body {
  margin: 0;
  /* 1 */
  line-height: inherit;
  /* 2 */
}

/*
1. Add the correct height in Firefox.
2. Correct the inheritance of border color in Firefox. (https://bugzilla.mozilla.org/show_bug.cgi?id=190655)
3. Ensure horizontal rules are visible by default.
*/

hr {
  height: 0;
  /* 1 */
  color: inherit;
  /* 2 */
  border-top-width: 1px;
  /* 3 */
}

/*
Add the correct text decoration in Chrome, Edge, and Safari.
*/

abbr:where([title]) {
  -webkit-text-decoration: underline dotted;
          text-decoration: underline dotted;
}

/*
Remove the default font size and weight for headings.
*/

h1,
h2,
h3,
h4,
h5,
h6 {
  font-size: inherit;
  font-weight: inherit;
}

/*
Reset links to optimize for opt-in styling instead of opt-out.
*/

a {
  color: inherit;
  text-decoration: inherit;
}

/*
Add the correct font weight in Edge and Safari.
*/

b,
strong {
  font-weight: bolder;
}

/*
1. Use the user's configured `mono` font-family by default.
2. Use the user's configured `mono` font-feature-settings by default.
3. Use the user's configured `mono` font-variation-settings by default.
4. Correct the odd `em` font sizing in all browsers.
*/

code,
kbd,
samp,
pre {
  font-family: ui-monospace, SFMono-Regular, Menlo, Monaco, Consolas, "Liberation Mono", "Courier New", monospace;
  /* 1 */
  font-feature-settings: normal;
  /* 2 */
  font-variation-settings: normal;
  /* 3 */
  font-size: 1em;
  /* 4 */
}

/*
Add the correct font size in all browsers.
*/

small {
  font-size: 80%;
}

/*
Prevent `sub` and `sup` elements from affecting the line height in all browsers.
*/

sub,
sup {
  font-size: 75%;
  line-height: 0;
  position: relative;
  vertical-align: baseline;
}

sub {
  bottom: -0.25em;
}

sup {
  top: -0.5em;
}

/*
1. Remove text indentation from table contents in Chrome and Safari. (https://bugs.chromium.org/p/chromium/issues/detail?id=999088, https://bugs.webkit.org/show_bug.cgi?id=201297)
2. Correct table border color inheritance in all Chrome and Safari. (https://bugs.chromium.org/p/chromium/issues/detail?id=935729, https://bugs.webkit.org/show_bug.cgi?id=195016)
3. Remove gaps between table borders by default.
*/

table {
  text-indent: 0;
  /* 1 */
  border-color: inherit;
  /* 2 */
  border-collapse: collapse;
  /* 3 */
}

/*
1. Change the font styles in all browsers.
2. Remove the margin in Firefox and Safari.
3. Remove default padding in all browsers.
*/

button,
input,
optgroup,
select,
textarea {
  font-family: inherit;
  /* 1 */
  font-feature-settings: inherit;
  /* 1 */
  font-variation-settings: inherit;
  /* 1 */
  font-size: 100%;
  /* 1 */
  font-weight: inherit;
  /* 1 */
  line-height: inherit;
  /* 1 */
  color: inherit;
  /* 1 */
  margin: 0;
  /* 2 */
  padding: 0;
  /* 3 */
}

/*
Remove the inheritance of text transform in Edge and Firefox.
*/

button,
select {
  text-transform: none;
}

/*
1. Correct the inability to style clickable types in iOS and Safari.
2. Remove default button styles.
*/

button,
[type='button'],
[type='reset'],
[type='submit'] {
  -webkit-appearance: button;
  /* 1 */
  background-color: transparent;
  /* 2 */
  background-image: none;
  /* 2 */
}

/*
Use the modern Firefox focus style for all focusable elements.
*/

:-moz-focusring {
  outline: auto;
}

/*
Remove the additional `:invalid` styles in Firefox. (https://github.com/mozilla/gecko-dev/blob/2f9eacd9d3d995c937b4251a5557d95d494c9be1/layout/style/res/forms.css#L728-L737)
*/

:-moz-ui-invalid {
  box-shadow: none;
}

/*
Add the correct vertical alignment in Chrome and Firefox.
*/

progress {
  vertical-align: baseline;
}

/*
Correct the cursor style of increment and decrement buttons in Safari.
*/

::-webkit-inner-spin-button,
::-webkit-outer-spin-button {
  height: auto;
}

/*
1. Correct the odd appearance in Chrome and Safari.
2. Correct the outline style in Safari.
*/

[type='search'] {
  -webkit-appearance: textfield;
  /* 1 */
  outline-offset: -2px;
  /* 2 */
}

/*
Remove the inner padding in Chrome and Safari on macOS.
*/

::-webkit-search-decoration {
  -webkit-appearance: none;
}

/*
1. Correct the inability to style clickable types in iOS and Safari.
2. Change font properties to `inherit` in Safari.
*/

::-webkit-file-upload-button {
  -webkit-appearance: button;
  /* 1 */
  font: inherit;
  /* 2 */
}

/*
Add the correct display in Chrome and Safari.
*/

summary {
  display: list-item;
}

/*
Removes the default spacing and border for appropriate elements.
*/

blockquote,
dl,
dd,
h1,
h2,
h3,
h4,
h5,
h6,
hr,
figure,
p,
pre {
  margin: 0;
}

fieldset {
  margin: 0;
  padding: 0;
}

legend {
  padding: 0;
}

ol,
ul,
menu {
  list-style: none;
  margin: 0;
  padding: 0;
}

/*
Reset default styling for dialogs.
*/

dialog {
  padding: 0;
}

/*
Prevent resizing textareas horizontally by default.
*/

textarea {
  resize: vertical;
}

/*
1. Reset the default placeholder opacity in Firefox. (https://github.com/tailwindlabs/tailwindcss/issues/3300)
2. Set the default placeholder color to the user's configured gray 400 color.
*/

input::-moz-placeholder, textarea::-moz-placeholder {
  opacity: 1;
  /* 1 */
  color: #9ca3af;
  /* 2 */
}

input::placeholder,
textarea::placeholder {
  opacity: 1;
  /* 1 */
  color: #9ca3af;
  /* 2 */
}

/*
Set the default cursor for buttons.
*/

button,
[role="button"] {
  cursor: pointer;
}

/*
Make sure disabled buttons don't get the pointer cursor.
*/

:disabled {
  cursor: default;
}

/*
1. Make replaced elements `display: block` by default. (https://github.com/mozdevs/cssremedy/issues/14)
2. Add `vertical-align: middle` to align replaced elements more sensibly by default. (https://github.com/jensimmons/cssremedy/issues/14#issuecomment-634934210)
   This can trigger a poorly considered lint error in some tools but is included by design.
*/

img,
svg,
video,
canvas,
audio,
iframe,
embed,
object {
  display: block;
  /* 1 */
  vertical-align: middle;
  /* 2 */
}

/*
Constrain images and videos to the parent width and preserve their intrinsic aspect ratio. (https://github.com/mozdevs/cssremedy/issues/14)
*/

img,
video {
  max-width: 100%;
  height: auto;
}

/* Make elements with the HTML hidden attribute stay hidden by default */

[hidden] {
  display: none;
}

:root,
[data-theme] {
  background-color: var(--fallback-b1,oklch(var(--b1)/1));
  color: var(--fallback-bc,oklch(var(--bc)/1));
}

@supports not (color: oklch(0 0 0)) {
  :root {
    color-scheme: light;
    --fallback-p: #491eff;
    --fallback-pc: #d4dbff;
    --fallback-s: #ff41c7;
    --fallback-sc: #fff9fc;
    --fallback-a: #00cfbd;
    --fallback-ac: #00100d;
    --fallback-n: #2b3440;
    --fallback-nc: #d7dde4;
    --fallback-b1: #ffffff;
    --fallback-b2: #e5e6e6;
    --fallback-b3: #e5e6e6;
    --fallback-bc: #1f2937;
    --fallback-in: #00b3f0;
    --fallback-inc: #000000;
    --fallback-su: #00ca92;
    --fallback-suc: #000000;
    --fallback-wa: #ffc22d;
    --fallback-wac: #000000;
    --fallback-er: #ff6f70;
    --fallback-erc: #000000;
  }

  @media (prefers-color-scheme: dark) {
    :root {
      color-scheme: dark;
      --fallback-p: #7582ff;
      --fallback-pc: #050617;
      --fallback-s: #ff71cf;
      --fallback-sc: #190211;
      --fallback-a: #00c7b5;
      --fallback-ac: #000e0c;
      --fallback-n: #2a323c;
      --fallback-nc: #a6adbb;
      --fallback-b1: #1d232a;
      --fallback-b2: #191e24;
      --fallback-b3: #15191e;
      --fallback-bc: #a6adbb;
      --fallback-in: #00b3f0;
      --fallback-inc: #000000;
      --fallback-su: #00ca92;
      --fallback-suc: #000000;
      --fallback-wa: #ffc22d;
      --fallback-wac: #000000;
      --fallback-er: #ff6f70;
      --fallback-erc: #000000;
    }
  }
}

html {
  -webkit-tap-highlight-color: transparent;
}

:root {
  color-scheme: light;
  --in: 0.7206 0.191 231.6;
  --su: 64.8% 0.150 160;
  --wa: 0.8471 0.199 83.87;
  --er: 0.7176 0.221 22.18;
  --pc: 0.89824 0.06192 275.75;
  --ac: 0.15352 0.0368 183.61;
  --inc: 0 0 0;
  --suc: 0 0 0;
  --wac: 0 0 0;
  --erc: 0 0 0;
  --rounded-box: 1rem;
  --rounded-btn: 0.5rem;
  --rounded-badge: 1.9rem;
  --animation-btn: 0.25s;
  --animation-input: .2s;
  --btn-focus-scale: 0.95;
  --border-btn: 1px;
  --tab-border: 1px;
  --tab-radius: 0.5rem;
  --p: 0.4912 0.3096 275.75;
  --s: 0.6971 0.329 342.55;
  --sc: 0.9871 0.0106 342.55;
  --a: 0.7676 0.184 183.61;
  --n: 0.321785 0.02476 255.701624;
  --nc: 0.894994 0.011585 252.096176;
  --b1: 1 0 0;
  --b2: 0.961151 0 0;
  --b3: 0.924169 0.00108 197.137559;
  --bc: 0.278078 0.029596 256.847952;
}

@media (prefers-color-scheme: dark) {
  :root {
    color-scheme: dark;
    --in: 0.7206 0.191 231.6;
    --su: 64.8% 0.150 160;
    --wa: 0.8471 0.199 83.87;
    --er: 0.7176 0.221 22.18;
    --pc: 0.13138 0.0392 275.75;
    --sc: 0.1496 0.052 342.55;
    --ac: 0.14902 0.0334 183.61;
    --inc: 0 0 0;
    --suc: 0 0 0;
    --wac: 0 0 0;
    --erc: 0 0 0;
    --rounded-box: 1rem;
    --rounded-btn: 0.5rem;
    --rounded-badge: 1.9rem;
    --animation-btn: 0.25s;
    --animation-input: .2s;
    --btn-focus-scale: 0.95;
    --border-btn: 1px;
    --tab-border: 1px;
    --tab-radius: 0.5rem;
    --p: 0.6569 0.196 275.75;
    --s: 0.748 0.26 342.55;
    --a: 0.7451 0.167 183.61;
    --n: 0.313815 0.021108 254.139175;
    --nc: 0.746477 0.0216 264.435964;
    --b1: 0.253267 0.015896 252.417568;
    --b2: 0.232607 0.013807 253.100675;
    --b3: 0.211484 0.01165 254.087939;
    --bc: 0.746477 0.0216 264.435964;
  }
}

[data-theme=light] {
  color-scheme: light;
  --in: 0.7206 0.191 231.6;
  --su: 64.8% 0.150 160;
  --wa: 0.8471 0.199 83.87;
  --er: 0.7176 0.221 22.18;
  --pc: 0.89824 0.06192 275.75;
  --ac: 0.15352 0.0368 183.61;
  --inc: 0 0 0;
  --suc: 0 0 0;
  --wac: 0 0 0;
  --erc: 0 0 0;
  --rounded-box: 1rem;
  --rounded-btn: 0.5rem;
  --rounded-badge: 1.9rem;
  --animation-btn: 0.25s;
  --animation-input: .2s;
  --btn-focus-scale: 0.95;
  --border-btn: 1px;
  --tab-border: 1px;
  --tab-radius: 0.5rem;
  --p: 0.4912 0.3096 275.75;
  --s: 0.6971 0.329 342.55;
  --sc: 0.9871 0.0106 342.55;
  --a: 0.7676 0.184 183.61;
  --n: 0.321785 0.02476 255.701624;
  --nc: 0.894994 0.011585 252.096176;
  --b1: 1 0 0;
  --b2: 0.961151 0 0;
  --b3: 0.924169 0.00108 197.137559;
  --bc: 0.278078 0.029596 256.847952;
}

[data-theme=dark] {
  color-scheme: dark;
  --in: 0.7206 0.191 231.6;
  --su: 64.8% 0.150 160;
  --wa: 0.8471 0.199 83.87;
  --er: 0.7176 0.221 22.18;
  --pc: 0.13138 0.0392 275.75;
  --sc: 0.1496 0.052 342.55;
  --ac: 0.14902 0.0334 183.61;
  --inc: 0 0 0;
  --suc: 0 0 0;
  --wac: 0 0 0;
  --erc: 0 0 0;
  --rounded-box: 1rem;
  --rounded-btn: 0.5rem;
  --rounded-badge: 1.9rem;
  --animation-btn: 0.25s;
  --animation-input: .2s;
  --btn-focus-scale: 0.95;
  --border-btn: 1px;
  --tab-border: 1px;
  --tab-radius: 0.5rem;
  --p: 0.6569 0.196 275.75;
  --s: 0.748 0.26 342.55;
  --a: 0.7451 0.167 183.61;
  --n: 0.313815 0.021108 254.139175;
  --nc: 0.746477 0.0216 264.435964;
  --b1: 0.253267 0.015896 252.417568;
  --b2: 0.232607 0.013807 253.100675;
  --b3: 0.211484 0.01165 254.087939;
  --bc: 0.746477 0.0216 264.435964;
}

*, ::before, ::after {
  --tw-border-spacing-x: 0;
  --tw-border-spacing-y: 0;
  --tw-translate-x: 0;
  --tw-translate-y: 0;
  --tw-rotate: 0;
  --tw-skew-x: 0;
  --tw-skew-y: 0;
  --tw-scale-x: 1;
  --tw-scale-y: 1;
  --tw-pan-x:  ;
  --tw-pan-y:  ;
  --tw-pinch-zoom:  ;
  --tw-scroll-snap-strictness: proximity;
  --tw-gradient-from-position:  ;
  --tw-gradient-via-position:  ;
  --tw-gradient-to-position:  ;
  --tw-ordinal:  ;
  --tw-slashed-zero:  ;
  --tw-numeric-figure:  ;
  --tw-numeric-spacing:  ;
  --tw-numeric-fraction:  ;
  --tw-ring-inset:  ;
  --tw-ring-offset-width: 0px;
  --tw-ring-offset-color: #fff;
  --tw-ring-color: rgb(59 130 246 / 0.5);
  --tw-ring-offset-shadow: 0 0 #0000;
  --tw-ring-shadow: 0 0 #0000;
  --tw-shadow: 0 0 #0000;
  --tw-shadow-colored: 0 0 #0000;
  --tw-blur:  ;
  --tw-brightness:  ;
  --tw-contrast:  ;
  --tw-grayscale:  ;
  --tw-hue-rotate:  ;
  --tw-invert:  ;
  --tw-saturate:  ;
  --tw-sepia:  ;
  --tw-drop-shadow:  ;
  --tw-backdrop-blur:  ;
  --tw-backdrop-brightness:  ;
  --tw-backdrop-contrast:  ;
  --tw-backdrop-grayscale:  ;
  --tw-backdrop-hue-rotate:  ;
  --tw-backdrop-invert:  ;
  --tw-backdrop-opacity:  ;
  --tw-backdrop-saturate:  ;
  --tw-backdrop-sepia:  ;
}

::backdrop {
  --tw-border-spacing-x: 0;
  --tw-border-spacing-y: 0;
  --tw-translate-x: 0;
  --tw-translate-y: 0;
  --tw-rotate: 0;
  --tw-skew-x: 0;
  --tw-skew-y: 0;
  --tw-scale-x: 1;
  --tw-scale-y: 1;
  --tw-pan-x:  ;
  --tw-pan-y:  ;
  --tw-pinch-zoom:  ;
  --tw-scroll-snap-strictness: proximity;
  --tw-gradient-from-position:  ;
  --tw-gradient-via-position:  ;
  --tw-gradient-to-position:  ;
  --tw-ordinal:  ;
  --tw-slashed-zero:  ;
  --tw-numeric-figure:  ;
  --tw-numeric-spacing:  ;
  --tw-numeric-fraction:  ;
  --tw-ring-inset:  ;
  --tw-ring-offset-width: 0px;
  --tw-ring-offset-color: #fff;
  --tw-ring-color: rgb(59 130 246 / 0.5);
  --tw-ring-offset-shadow: 0 0 #0000;
  --tw-ring-shadow: 0 0 #0000;
  --tw-shadow: 0 0 #0000;
  --tw-shadow-colored: 0 0 #0000;
  --tw-blur:  ;
  --tw-brightness:  ;
  --tw-contrast:  ;
  --tw-grayscale:  ;
  --tw-hue-rotate:  ;
  --tw-invert:  ;
  --tw-saturate:  ;
  --tw-sepia:  ;
  --tw-drop-shadow:  ;
  --tw-backdrop-blur:  ;
  --tw-backdrop-brightness:  ;
  --tw-backdrop-contrast:  ;
  --tw-backdrop-grayscale:  ;
  --tw-backdrop-hue-rotate:  ;
  --tw-backdrop-invert:  ;
  --tw-backdrop-opacity:  ;
  --tw-backdrop-saturate:  ;
  --tw-backdrop-sepia:  ;
}

@media (hover:hover) {
  .menu li > *:not(ul):not(.menu-title):not(details):active,
.menu li > *:not(ul):not(.menu-title):not(details).active,
.menu li > details > summary:active {
    --tw-bg-opacity: 1;
    background-color: var(--fallback-n,oklch(var(--n)/var(--tw-bg-opacity)));
    --tw-text-opacity: 1;
    color: var(--fallback-nc,oklch(var(--nc)/var(--tw-text-opacity)));
  }

  .table tr.hover:hover,
  .table tr.hover:nth-child(even):hover {
    --tw-bg-opacity: 1;
    background-color: var(--fallback-b2,oklch(var(--b2)/var(--tw-bg-opacity)));
  }

  .table-zebra tr.hover:hover,
  .table-zebra tr.hover:nth-child(even):hover {
    --tw-bg-opacity: 1;
    background-color: var(--fallback-b3,oklch(var(--b3)/var(--tw-bg-opacity)));
  }
}

.btn {
  display: inline-flex;
  height: 3rem;
  min-height: 3rem;
  flex-shrink: 0;
  cursor: pointer;
  -webkit-user-select: none;
     -moz-user-select: none;
          user-select: none;
  flex-wrap: wrap;
  align-items: center;
  justify-content: center;
  border-radius: var(--rounded-btn, 0.5rem);
  border-color: transparent;
  border-color: oklch(var(--btn-color, var(--b2)) / var(--tw-border-opacity));
  padding-left: 1rem;
  padding-right: 1rem;
  text-align: center;
  font-size: 0.875rem;
  line-height: 1em;
  gap: 0.5rem;
  font-weight: 600;
  text-decoration-line: none;
  transition-duration: 200ms;
  transition-timing-function: cubic-bezier(0, 0, 0.2, 1);
  border-width: var(--border-btn, 1px);
  animation: button-pop var(--animation-btn, 0.25s) ease-out;
  transition-property: color, background-color, border-color, opacity, box-shadow, transform;
  --tw-text-opacity: 1;
  color: var(--fallback-bc,oklch(var(--bc)/var(--tw-text-opacity)));
  --tw-shadow: 0 1px 2px 0 rgb(0 0 0 / 0.05);
  --tw-shadow-colored: 0 1px 2px 0 var(--tw-shadow-color);
  box-shadow: var(--tw-ring-offset-shadow, 0 0 #0000), var(--tw-ring-shadow, 0 0 #0000), var(--tw-shadow);
  outline-color: var(--fallback-bc,oklch(var(--bc)/1));
  background-color: oklch(var(--btn-color, var(--b2)) / var(--tw-bg-opacity));
  --tw-bg-opacity: 1;
  --tw-border-opacity: 1;
}

.btn-disabled,
  .btn[disabled],
  .btn:disabled {
  pointer-events: none;
}

:where(.btn:is(input[type="checkbox"])),
:where(.btn:is(input[type="radio"])) {
  width: auto;
  -webkit-appearance: none;
     -moz-appearance: none;
          appearance: none;
}

.btn:is(input[type="checkbox"]):after,
.btn:is(input[type="radio"]):after {
  --tw-content: attr(aria-label);
  content: var(--tw-content);
}

.dropdown {
  position: relative;
  display: inline-block;
}

.dropdown > *:not(summary):focus {
  outline: 2px solid transparent;
  outline-offset: 2px;
}

.dropdown .dropdown-content {
  position: absolute;
}

.dropdown:is(:not(details)) .dropdown-content {
  visibility: hidden;
  opacity: 0;
  transform-origin: top;
  --tw-scale-x: .95;
  --tw-scale-y: .95;
  transform: translate(var(--tw-translate-x), var(--tw-translate-y)) rotate(var(--tw-rotate)) skewX(var(--tw-skew-x)) skewY(var(--tw-skew-y)) scaleX(var(--tw-scale-x)) scaleY(var(--tw-scale-y));
  transition-property: color, background-color, border-color, text-decoration-color, fill, stroke, opacity, box-shadow, transform, filter, -webkit-backdrop-filter;
  transition-property: color, background-color, border-color, text-decoration-color, fill, stroke, opacity, box-shadow, transform, filter, backdrop-filter;
  transition-property: color, background-color, border-color, text-decoration-color, fill, stroke, opacity, box-shadow, transform, filter, backdrop-filter, -webkit-backdrop-filter;
  transition-timing-function: cubic-bezier(0.4, 0, 0.2, 1);
  transition-timing-function: cubic-bezier(0, 0, 0.2, 1);
  transition-duration: 200ms;
}

.dropdown-end .dropdown-content {
  inset-inline-end: 0px;
}

.dropdown-left .dropdown-content {
  bottom: auto;
  inset-inline-end: 100%;
  top: 0px;
  transform-origin: right;
}

.dropdown-right .dropdown-content {
  bottom: auto;
  inset-inline-start: 100%;
  top: 0px;
  transform-origin: left;
}

.dropdown-bottom .dropdown-content {
  bottom: auto;
  top: 100%;
  transform-origin: top;
}

.dropdown-top .dropdown-content {
  bottom: 100%;
  top: auto;
  transform-origin: bottom;
}

.dropdown-end.dropdown-right .dropdown-content {
  bottom: 0px;
  top: auto;
}

.dropdown-end.dropdown-left .dropdown-content {
  bottom: 0px;
  top: auto;
}

.dropdown.dropdown-open .dropdown-content,
.dropdown:not(.dropdown-hover):focus .dropdown-content,
.dropdown:focus-within .dropdown-content {
  visibility: visible;
  opacity: 1;
}

@media (hover: hover) {
  .dropdown.dropdown-hover:hover .dropdown-content {
    visibility: visible;
    opacity: 1;
  }

  .btn:hover {
    --tw-border-opacity: 1;
    border-color: var(--fallback-b3,oklch(var(--b3)/var(--tw-border-opacity)));
    --tw-bg-opacity: 1;
    background-color: var(--fallback-b3,oklch(var(--b3)/var(--tw-bg-opacity)));
  }

  @supports (color: color-mix(in oklab, black, black)) {
    .btn:hover {
      background-color: color-mix(
            in oklab,
            oklch(var(--btn-color, var(--b2)) / var(--tw-bg-opacity, 1)) 90%,
            black
          );
      border-color: color-mix(
            in oklab,
            oklch(var(--btn-color, var(--b2)) / var(--tw-border-opacity, 1)) 90%,
            black
          );
    }
  }

  @supports not (color: oklch(0 0 0)) {
    .btn:hover {
      background-color: var(--btn-color, var(--fallback-b2));
      border-color: var(--btn-color, var(--fallback-b2));
    }
  }

  .btn.glass:hover {
    --glass-opacity: 25%;
    --glass-border-opacity: 15%;
  }

  .btn-disabled:hover,
    .btn[disabled]:hover,
    .btn:disabled:hover {
    --tw-border-opacity: 0;
    background-color: var(--fallback-n,oklch(var(--n)/var(--tw-bg-opacity)));
    --tw-bg-opacity: 0.2;
    color: var(--fallback-bc,oklch(var(--bc)/var(--tw-text-opacity)));
    --tw-text-opacity: 0.2;
  }

  @supports (color: color-mix(in oklab, black, black)) {
    .btn:is(input[type="checkbox"]:checked):hover, .btn:is(input[type="radio"]:checked):hover {
      background-color: color-mix(in oklab, var(--fallback-p,oklch(var(--p)/1)) 90%, black);
      border-color: color-mix(in oklab, var(--fallback-p,oklch(var(--p)/1)) 90%, black);
    }
  }

  .dropdown.dropdown-hover:hover .dropdown-content {
    --tw-scale-x: 1;
    --tw-scale-y: 1;
    transform: translate(var(--tw-translate-x), var(--tw-translate-y)) rotate(var(--tw-rotate)) skewX(var(--tw-skew-x)) skewY(var(--tw-skew-y)) scaleX(var(--tw-scale-x)) scaleY(var(--tw-scale-y));
  }

  :where(.menu li:not(.menu-title):not(.disabled) > *:not(ul):not(details):not(.menu-title)):not(.active):hover, :where(.menu li:not(.menu-title):not(.disabled) > details > summary:not(.menu-title)):not(.active):hover {
    cursor: pointer;
    outline: 2px solid transparent;
    outline-offset: 2px;
  }

  @supports (color: oklch(0 0 0)) {
    :where(.menu li:not(.menu-title):not(.disabled) > *:not(ul):not(details):not(.menu-title)):not(.active):hover, :where(.menu li:not(.menu-title):not(.disabled) > details > summary:not(.menu-title)):not(.active):hover {
      background-color: var(--fallback-bc,oklch(var(--bc)/0.1));
    }
  }
}

.dropdown:is(details) summary::-webkit-details-marker {
  display: none;
}

.footer {
  display: grid;
  width: 100%;
  grid-auto-flow: row;
  place-items: start;
  -moz-column-gap: 1rem;
       column-gap: 1rem;
  row-gap: 2.5rem;
  font-size: 0.875rem;
  line-height: 1.25rem;
}

.footer > * {
  display: grid;
  place-items: start;
  gap: 0.5rem;
}

@media (min-width: 48rem) {
  .footer {
    grid-auto-flow: column;
  }

  .footer-center {
    grid-auto-flow: row dense;
  }
}

.join .dropdown .join-item:first-child:not(:last-child),
  .join *:first-child:not(:last-child) .dropdown .join-item {
  border-start-end-radius: inherit;
  border-end-end-radius: inherit;
}

.link {
  cursor: pointer;
  text-decoration-line: underline;
}

.menu {
  display: flex;
  flex-direction: column;
  flex-wrap: wrap;
  font-size: 0.875rem;
  line-height: 1.25rem;
  padding: 0.5rem;
}

.menu :where(li ul) {
  position: relative;
  white-space: nowrap;
  margin-inline-start: 1rem;
  padding-inline-start: 0.5rem;
}

.menu :where(li:not(.menu-title) > *:not(ul):not(details):not(.menu-title)),
  .menu :where(li:not(.menu-title) > details > summary:not(.menu-title)) {
  display: grid;
  grid-auto-flow: column;
  align-content: flex-start;
  align-items: center;
  gap: 0.5rem;
  grid-auto-columns: minmax(auto, max-content) auto max-content;
  -webkit-user-select: none;
     -moz-user-select: none;
          user-select: none;
}

.menu li.disabled {
  cursor: not-allowed;
  -webkit-user-select: none;
     -moz-user-select: none;
          user-select: none;
  color: var(--fallback-bc,oklch(var(--bc)/0.3));
}

.menu :where(li > .menu-dropdown:not(.menu-dropdown-show)) {
  display: none;
}

:where(.menu li) {
  position: relative;
  display: flex;
  flex-shrink: 0;
  flex-direction: column;
  flex-wrap: wrap;
  align-items: stretch;
}

:where(.menu li) .badge {
  justify-self: end;
}

.navbar {
  display: flex;
  align-items: center;
  padding: var(--navbar-padding, 0.5rem);
  min-height: 4rem;
  width: 100%;
}

:where(.navbar > *) {
  display: inline-flex;
  align-items: center;
}

.navbar-start {
  width: 50%;
  justify-content: flex-start;
}

.navbar-center {
  flex-shrink: 0;
}

.navbar-end {
  width: 50%;
  justify-content: flex-end;
}

.range {
  height: 1.5rem;
  width: 100%;
  cursor: pointer;
  -moz-appearance: none;
       appearance: none;
  -webkit-appearance: none;
  --range-shdw: var(--fallback-bc,oklch(var(--bc)/1));
  overflow: hidden;
  border-radius: var(--rounded-box, 1rem);
  background-color: transparent;
}

.range:focus {
  outline: none;
}

.table {
  position: relative;
  width: 100%;
  border-radius: var(--rounded-box, 1rem);
  text-align: left;
  font-size: 0.875rem;
  line-height: 1.25rem;
}

.table :where(.table-pin-rows thead tr) {
  position: sticky;
  top: 0px;
  z-index: 1;
  --tw-bg-opacity: 1;
  background-color: var(--fallback-b1,oklch(var(--b1)/var(--tw-bg-opacity)));
}

.table :where(.table-pin-rows tfoot tr) {
  position: sticky;
  bottom: 0px;
  z-index: 1;
  --tw-bg-opacity: 1;
  background-color: var(--fallback-b1,oklch(var(--b1)/var(--tw-bg-opacity)));
}

.table :where(.table-pin-cols tr th) {
  position: sticky;
  left: 0px;
  right: 0px;
  --tw-bg-opacity: 1;
  background-color: var(--fallback-b1,oklch(var(--b1)/var(--tw-bg-opacity)));
}

.btn:active:hover,
  .btn:active:focus {
  animation: button-pop 0s ease-out;
  transform: scale(var(--btn-focus-scale, 0.97));
}

@supports not (color: oklch(0 0 0)) {
  .btn {
    background-color: var(--btn-color, var(--fallback-b2));
    border-color: var(--btn-color, var(--fallback-b2));
  }

  .btn-neutral {
    --btn-color: var(--fallback-n);
  }
}

.btn:focus-visible {
  outline-style: solid;
  outline-width: 2px;
  outline-offset: 2px;
}

@supports (color: oklch(0 0 0)) {
  .btn-neutral {
    --btn-color: var(--n);
  }
}

.btn-neutral {
  --tw-text-opacity: 1;
  color: var(--fallback-nc,oklch(var(--nc)/var(--tw-text-opacity)));
  outline-color: var(--fallback-n,oklch(var(--n)/1));
}

.btn.glass {
  --tw-shadow: 0 0 #0000;
  --tw-shadow-colored: 0 0 #0000;
  box-shadow: var(--tw-ring-offset-shadow, 0 0 #0000), var(--tw-ring-shadow, 0 0 #0000), var(--tw-shadow);
  outline-color: currentColor;
}

.btn.glass.btn-active {
  --glass-opacity: 25%;
  --glass-border-opacity: 15%;
}

.btn.btn-disabled,
  .btn[disabled],
  .btn:disabled {
  --tw-border-opacity: 0;
  background-color: var(--fallback-n,oklch(var(--n)/var(--tw-bg-opacity)));
  --tw-bg-opacity: 0.2;
  color: var(--fallback-bc,oklch(var(--bc)/var(--tw-text-opacity)));
  --tw-text-opacity: 0.2;
}

.btn:is(input[type="checkbox"]:checked),
.btn:is(input[type="radio"]:checked) {
  --tw-border-opacity: 1;
  border-color: var(--fallback-p,oklch(var(--p)/var(--tw-border-opacity)));
  --tw-bg-opacity: 1;
  background-color: var(--fallback-p,oklch(var(--p)/var(--tw-bg-opacity)));
  --tw-text-opacity: 1;
  color: var(--fallback-pc,oklch(var(--pc)/var(--tw-text-opacity)));
}

.btn:is(input[type="checkbox"]:checked):focus-visible, .btn:is(input[type="radio"]:checked):focus-visible {
  outline-color: var(--fallback-p,oklch(var(--p)/1));
}

@keyframes button-pop {
  0% {
    transform: scale(var(--btn-focus-scale, 0.98));
  }

  40% {
    transform: scale(1.02);
  }

  100% {
    transform: scale(1);
  }
}

@keyframes checkmark {
  0% {
    background-position-y: 5px;
  }

  50% {
    background-position-y: -2px;
  }

  100% {
    background-position-y: 0;
  }
}

.dropdown.dropdown-open .dropdown-content,
.dropdown:focus .dropdown-content,
.dropdown:focus-within .dropdown-content {
  --tw-scale-x: 1;
  --tw-scale-y: 1;
  transform: translate(var(--tw-translate-x), var(--tw-translate-y)) rotate(var(--tw-rotate)) skewX(var(--tw-skew-x)) skewY(var(--tw-skew-y)) scaleX(var(--tw-scale-x)) scaleY(var(--tw-scale-y));
}

.link:focus {
  outline: 2px solid transparent;
  outline-offset: 2px;
}

.link:focus-visible {
  outline: 2px solid currentColor;
  outline-offset: 2px;
}

.loading {
  pointer-events: none;
  display: inline-block;
  aspect-ratio: 1 / 1;
  width: 1.5rem;
  background-color: currentColor;
  -webkit-mask-size: 100%;
          mask-size: 100%;
  -webkit-mask-repeat: no-repeat;
          mask-repeat: no-repeat;
  -webkit-mask-position: center;
          mask-position: center;
  -webkit-mask-image: url("data:image/svg+xml,%3Csvg width='24' height='24' stroke='%23000' viewBox='0 0 24 24' xmlns='http://www.w3.org/2000/svg'%3E%3Cstyle%3E.spinner_V8m1%7Btransform-origin:center;animation:spinner_zKoa 2s linear infinite%7D.spinner_V8m1 circle%7Bstroke-linecap:round;animation:spinner_YpZS 1.5s ease-out infinite%7D%40keyframes spinner_zKoa%7B100%25%7Btransform:rotate(360deg)%7D%7D%40keyframes spinner_YpZS%7B0%25%7Bstroke-dasharray:0 150;stroke-dashoffset:0%7D47.5%25%7Bstroke-dasharray:42 150;stroke-dashoffset:-16%7D95%25%2C100%25%7Bstroke-dasharray:42 150;stroke-dashoffset:-59%7D%7D%3C%2Fstyle%3E%3Cg class='spinner_V8m1'%3E%3Ccircle cx='12' cy='12' r='9.5' fill='none' stroke-width='3'%3E%3C%2Fcircle%3E%3C%2Fg%3E%3C%2Fsvg%3E");
          mask-image: url("data:image/svg+xml,%3Csvg width='24' height='24' stroke='%23000' viewBox='0 0 24 24' xmlns='http://www.w3.org/2000/svg'%3E%3Cstyle%3E.spinner_V8m1%7Btransform-origin:center;animation:spinner_zKoa 2s linear infinite%7D.spinner_V8m1 circle%7Bstroke-linecap:round;animation:spinner_YpZS 1.5s ease-out infinite%7D%40keyframes spinner_zKoa%7B100%25%7Btransform:rotate(360deg)%7D%7D%40keyframes spinner_YpZS%7B0%25%7Bstroke-dasharray:0 150;stroke-dashoffset:0%7D47.5%25%7Bstroke-dasharray:42 150;stroke-dashoffset:-16%7D95%25%2C100%25%7Bstroke-dasharray:42 150;stroke-dashoffset:-59%7D%7D%3C%2Fstyle%3E%3Cg class='spinner_V8m1'%3E%3Ccircle cx='12' cy='12' r='9.5' fill='none' stroke-width='3'%3E%3C%2Fcircle%3E%3C%2Fg%3E%3C%2Fsvg%3E");
}

.loading-spinner {
  -webkit-mask-image: url("data:image/svg+xml,%3Csvg width='24' height='24' stroke='%23000' viewBox='0 0 24 24' xmlns='http://www.w3.org/2000/svg'%3E%3Cstyle%3E.spinner_V8m1%7Btransform-origin:center;animation:spinner_zKoa 2s linear infinite%7D.spinner_V8m1 circle%7Bstroke-linecap:round;animation:spinner_YpZS 1.5s ease-out infinite%7D%40keyframes spinner_zKoa%7B100%25%7Btransform:rotate(360deg)%7D%7D%40keyframes spinner_YpZS%7B0%25%7Bstroke-dasharray:0 150;stroke-dashoffset:0%7D47.5%25%7Bstroke-dasharray:42 150;stroke-dashoffset:-16%7D95%25%2C100%25%7Bstroke-dasharray:42 150;stroke-dashoffset:-59%7D%7D%3C%2Fstyle%3E%3Cg class='spinner_V8m1'%3E%3Ccircle cx='12' cy='12' r='9.5' fill='none' stroke-width='3'%3E%3C%2Fcircle%3E%3C%2Fg%3E%3C%2Fsvg%3E");
          mask-image: url("data:image/svg+xml,%3Csvg width='24' height='24' stroke='%23000' viewBox='0 0 24 24' xmlns='http://www.w3.org/2000/svg'%3E%3Cstyle%3E.spinner_V8m1%7Btransform-origin:center;animation:spinner_zKoa 2s linear infinite%7D.spinner_V8m1 circle%7Bstroke-linecap:round;animation:spinner_YpZS 1.5s ease-out infinite%7D%40keyframes spinner_zKoa%7B100%25%7Btransform:rotate(360deg)%7D%7D%40keyframes spinner_YpZS%7B0%25%7Bstroke-dasharray:0 150;stroke-dashoffset:0%7D47.5%25%7Bstroke-dasharray:42 150;stroke-dashoffset:-16%7D95%25%2C100%25%7Bstroke-dasharray:42 150;stroke-dashoffset:-59%7D%7D%3C%2Fstyle%3E%3Cg class='spinner_V8m1'%3E%3Ccircle cx='12' cy='12' r='9.5' fill='none' stroke-width='3'%3E%3C%2Fcircle%3E%3C%2Fg%3E%3C%2Fsvg%3E");
}

.loading-lg {
  width: 2.5rem;
}

:where(.menu li:empty) {
  --tw-bg-opacity: 1;
  background-color: var(--fallback-bc,oklch(var(--bc)/var(--tw-bg-opacity)));
  opacity: 0.1;
  margin: 0.5rem 1rem;
  height: 1px;
}

.menu :where(li ul):before {
  position: absolute;
  bottom: 0.75rem;
  inset-inline-start: 0px;
  top: 0.75rem;
  width: 1px;
  --tw-bg-opacity: 1;
  background-color: var(--fallback-bc,oklch(var(--bc)/var(--tw-bg-opacity)));
  opacity: 0.1;
  content: "";
}

.menu :where(li:not(.menu-title) > *:not(ul):not(details):not(.menu-title)),
.menu :where(li:not(.menu-title) > details > summary:not(.menu-title)) {
  border-radius: var(--rounded-btn, 0.5rem);
  padding-left: 1rem;
  padding-right: 1rem;
  padding-top: 0.5rem;
  padding-bottom: 0.5rem;
  text-align: start;
  transition-property: color, background-color, border-color, text-decoration-color, fill, stroke, opacity, box-shadow, transform, filter, -webkit-backdrop-filter;
  transition-property: color, background-color, border-color, text-decoration-color, fill, stroke, opacity, box-shadow, transform, filter, backdrop-filter;
  transition-property: color, background-color, border-color, text-decoration-color, fill, stroke, opacity, box-shadow, transform, filter, backdrop-filter, -webkit-backdrop-filter;
  transition-timing-function: cubic-bezier(0.4, 0, 0.2, 1);
  transition-timing-function: cubic-bezier(0, 0, 0.2, 1);
  transition-duration: 200ms;
  text-wrap: balance;
}

:where(.menu li:not(.menu-title):not(.disabled) > *:not(ul):not(details):not(.menu-title)):not(summary):not(.active).focus,
  :where(.menu li:not(.menu-title):not(.disabled) > *:not(ul):not(details):not(.menu-title)):not(summary):not(.active):focus,
  :where(.menu li:not(.menu-title):not(.disabled) > *:not(ul):not(details):not(.menu-title)):is(summary):not(.active):focus-visible,
  :where(.menu li:not(.menu-title):not(.disabled) > details > summary:not(.menu-title)):not(summary):not(.active).focus,
  :where(.menu li:not(.menu-title):not(.disabled) > details > summary:not(.menu-title)):not(summary):not(.active):focus,
  :where(.menu li:not(.menu-title):not(.disabled) > details > summary:not(.menu-title)):is(summary):not(.active):focus-visible {
  cursor: pointer;
  background-color: var(--fallback-bc,oklch(var(--bc)/0.1));
  --tw-text-opacity: 1;
  color: var(--fallback-bc,oklch(var(--bc)/var(--tw-text-opacity)));
  outline: 2px solid transparent;
  outline-offset: 2px;
}

.menu li > *:not(ul):not(.menu-title):not(details):active,
.menu li > *:not(ul):not(.menu-title):not(details).active,
.menu li > details > summary:active {
  --tw-bg-opacity: 1;
  background-color: var(--fallback-n,oklch(var(--n)/var(--tw-bg-opacity)));
  --tw-text-opacity: 1;
  color: var(--fallback-nc,oklch(var(--nc)/var(--tw-text-opacity)));
}

.menu :where(li > details > summary)::-webkit-details-marker {
  display: none;
}

.menu :where(li > details > summary):after,
.menu :where(li > .menu-dropdown-toggle):after {
  justify-self: end;
  display: block;
  margin-top: -0.5rem;
  height: 0.5rem;
  width: 0.5rem;
  transform: rotate(45deg);
  transition-property: transform, margin-top;
  transition-duration: 0.3s;
  transition-timing-function: cubic-bezier(0.4, 0, 0.2, 1);
  content: "";
  transform-origin: 75% 75%;
  box-shadow: 2px 2px;
  pointer-events: none;
}

.menu :where(li > details[open] > summary):after,
.menu :where(li > .menu-dropdown-toggle.menu-dropdown-show):after {
  transform: rotate(225deg);
  margin-top: 0;
}

.mockup-phone .display {
  overflow: hidden;
  border-radius: 40px;
  margin-top: -25px;
}

@keyframes modal-pop {
  0% {
    opacity: 0;
  }
}

@keyframes progress-loading {
  50% {
    background-position-x: -115%;
  }
}

@keyframes radiomark {
  0% {
    box-shadow: 0 0 0 12px var(--fallback-b1,oklch(var(--b1)/1)) inset,
      0 0 0 12px var(--fallback-b1,oklch(var(--b1)/1)) inset;
  }

  50% {
    box-shadow: 0 0 0 3px var(--fallback-b1,oklch(var(--b1)/1)) inset,
      0 0 0 3px var(--fallback-b1,oklch(var(--b1)/1)) inset;
  }

  100% {
    box-shadow: 0 0 0 4px var(--fallback-b1,oklch(var(--b1)/1)) inset,
      0 0 0 4px var(--fallback-b1,oklch(var(--b1)/1)) inset;
  }
}

.range:focus-visible::-webkit-slider-thumb {
  --focus-shadow: 0 0 0 6px var(--fallback-b1,oklch(var(--b1)/1)) inset, 0 0 0 2rem var(--range-shdw) inset;
}

.range:focus-visible::-moz-range-thumb {
  --focus-shadow: 0 0 0 6px var(--fallback-b1,oklch(var(--b1)/1)) inset, 0 0 0 2rem var(--range-shdw) inset;
}

.range::-webkit-slider-runnable-track {
  height: 0.5rem;
  width: 100%;
  border-radius: var(--rounded-box, 1rem);
  background-color: var(--fallback-bc,oklch(var(--bc)/0.1));
}

.range::-moz-range-track {
  height: 0.5rem;
  width: 100%;
  border-radius: var(--rounded-box, 1rem);
  background-color: var(--fallback-bc,oklch(var(--bc)/0.1));
}

.range::-webkit-slider-thumb {
  position: relative;
  height: 1.5rem;
  width: 1.5rem;
  border-radius: var(--rounded-box, 1rem);
  border-style: none;
  --tw-bg-opacity: 1;
  background-color: var(--fallback-b1,oklch(var(--b1)/var(--tw-bg-opacity)));
  appearance: none;
  -webkit-appearance: none;
  top: 50%;
  color: var(--range-shdw);
  transform: translateY(-50%);
  --filler-size: 100rem;
  --filler-offset: 0.6rem;
  box-shadow: 0 0 0 3px var(--range-shdw) inset,
      var(--focus-shadow, 0 0),
      calc(var(--filler-size) * -1 - var(--filler-offset)) 0 0 var(--filler-size);
}

.range::-moz-range-thumb {
  position: relative;
  height: 1.5rem;
  width: 1.5rem;
  border-radius: var(--rounded-box, 1rem);
  border-style: none;
  --tw-bg-opacity: 1;
  background-color: var(--fallback-b1,oklch(var(--b1)/var(--tw-bg-opacity)));
  top: 50%;
  color: var(--range-shdw);
  --filler-size: 100rem;
  --filler-offset: 0.5rem;
  box-shadow: 0 0 0 3px var(--range-shdw) inset,
      var(--focus-shadow, 0 0),
      calc(var(--filler-size) * -1 - var(--filler-offset)) 0 0 var(--filler-size);
}

@keyframes rating-pop {
  0% {
    transform: translateY(-0.125em);
  }

  40% {
    transform: translateY(-0.125em);
  }

  100% {
    transform: translateY(0);
  }
}

@keyframes skeleton {
  from {
    background-position: 150%;
  }

  to {
    background-position: -50%;
  }
}

:is([dir="rtl"] .table) {
  text-align: right;
}

.table :where(th, td) {
  padding-left: 1rem;
  padding-right: 1rem;
  padding-top: 0.75rem;
  padding-bottom: 0.75rem;
  vertical-align: middle;
}

.table tr.active,
  .table tr.active:nth-child(even),
  .table-zebra tbody tr:nth-child(even) {
  --tw-bg-opacity: 1;
  background-color: var(--fallback-b2,oklch(var(--b2)/var(--tw-bg-opacity)));
}

.table :where(thead, tbody) :where(tr:not(:last-child)),
    .table :where(thead, tbody) :where(tr:first-child:last-child) {
  border-bottom-width: 1px;
  --tw-border-opacity: 1;
  border-bottom-color: var(--fallback-b2,oklch(var(--b2)/var(--tw-border-opacity)));
}

.table :where(thead, tfoot) {
  white-space: nowrap;
  font-size: 0.75rem;
  line-height: 1rem;
  font-weight: 700;
  color: var(--fallback-bc,oklch(var(--bc)/0.6));
}

@keyframes toast-pop {
  0% {
    transform: scale(0.9);
    opacity: 0;
  }

  100% {
    transform: scale(1);
    opacity: 1;
  }
}

.btn-sm {
  height: 2rem;
  min-height: 2rem;
  padding-left: 0.75rem;
  padding-right: 0.75rem;
  font-size: 0.875rem;
}

.btn-square:where(.btn-sm) {
  height: 2rem;
  width: 2rem;
  padding: 0px;
}

.btn-circle:where(.btn-sm) {
  height: 2rem;
  width: 2rem;
  border-radius: 9999px;
  padding: 0px;
}

.menu-horizontal {
  display: inline-flex;
  flex-direction: row;
}

.menu-horizontal > li:not(.menu-title) > details > ul {
  position: absolute;
  margin-inline-start: 0px;
  margin-top: 1rem;
  padding-top: 0.5rem;
  padding-bottom: 0.5rem;
  padding-inline-end: 0.5rem;
}

.menu-horizontal > li > details > ul:before {
  content: none;
}

:where(.menu-horizontal > li:not(.menu-title) > details > ul) {
  border-radius: var(--rounded-box, 1rem);
  --tw-bg-opacity: 1;
  background-color: var(--fallback-b1,oklch(var(--b1)/var(--tw-bg-opacity)));
  --tw-shadow: 0 20px 25px -5px rgb(0 0 0 / 0.1), 0 8px 10px -6px rgb(0 0 0 / 0.1);
  --tw-shadow-colored: 0 20px 25px -5px var(--tw-shadow-color), 0 8px 10px -6px var(--tw-shadow-color);
  box-shadow: var(--tw-ring-offset-shadow, 0 0 #0000), var(--tw-ring-shadow, 0 0 #0000), var(--tw-shadow);
}

.menu-sm :where(li:not(.menu-title) > *:not(ul):not(details):not(.menu-title)),
  .menu-sm :where(li:not(.menu-title) > details > summary:not(.menu-title)) {
  border-radius: var(--rounded-btn, 0.5rem);
  padding-left: 0.75rem;
  padding-right: 0.75rem;
  padding-top: 0.25rem;
  padding-bottom: 0.25rem;
  font-size: 0.875rem;
  line-height: 1.25rem;
}

.menu-sm .menu-title {
  padding-left: 0.75rem;
  padding-right: 0.75rem;
  padding-top: 0.5rem;
  padding-bottom: 0.5rem;
}

.sr-only {
  position: absolute;
  width: 1px;
  height: 1px;
  padding: 0;
  margin: -1px;
  overflow: hidden;
  clip: rect(0, 0, 0, 0);
  white-space: nowrap;
  border-width: 0;
}

.z-\[1\] {
  z-index: 1;
}

.m-auto {
  margin: auto;
}

.mx-8 {
  margin-left: 2rem;
  margin-right: 2rem;
}

.mx-auto {
  margin-left: auto;
  margin-right: auto;
}

.my-10 {
  margin-top: 2.5rem;
  margin-bottom: 2.5rem;
}

.my-14 {
  margin-top: 3.5rem;
  margin-bottom: 3.5rem;
}

.my-2 {
  margin-top: 0.5rem;
  margin-bottom: 0.5rem;
}

.my-4 {
  margin-top: 1rem;
  margin-bottom: 1rem;
}

<<<<<<< HEAD
=======
.mb-12 {
  margin-bottom: 3rem;
}

>>>>>>> 9be469c2
.mb-4 {
  margin-bottom: 1rem;
}

.ml-2 {
  margin-left: 0.5rem;
}

.mr-4 {
  margin-right: 1rem;
}

.mt-3 {
  margin-top: 0.75rem;
}

.block {
  display: block;
}

.flex {
  display: flex;
}

.table {
  display: table;
}

.hidden {
  display: none;
}

.w-1\/2 {
  width: 50%;
}

.w-52 {
  width: 13rem;
}

.w-\[350px\] {
  width: 350px;
}

<<<<<<< HEAD
.transform {
  transform: translate(var(--tw-translate-x), var(--tw-translate-y)) rotate(var(--tw-rotate)) skewX(var(--tw-skew-x)) skewY(var(--tw-skew-y)) scaleX(var(--tw-scale-x)) scaleY(var(--tw-scale-y));
}

=======
>>>>>>> 9be469c2
.flex-col {
  flex-direction: column;
}

.items-center {
  align-items: center;
}

.justify-center {
  justify-content: center;
}

.justify-between {
  justify-content: space-between;
}

.gap-4 {
  gap: 1rem;
}

.gap-x-4 {
  -moz-column-gap: 1rem;
       column-gap: 1rem;
}

.overflow-x-auto {
  overflow-x: auto;
}

.rounded-box {
  border-radius: var(--rounded-box, 1rem);
}

.rounded-md {
  border-radius: 0.375rem;
}

.bg-\[\#517994\] {
  --tw-bg-opacity: 1;
  background-color: rgb(81 121 148 / var(--tw-bg-opacity));
}

.bg-black {
  --tw-bg-opacity: 1;
  background-color: rgb(0 0 0 / var(--tw-bg-opacity));
}

.p-2 {
  padding: 0.5rem;
}

.p-4 {
  padding: 1rem;
}

.px-1 {
  padding-left: 0.25rem;
  padding-right: 0.25rem;
}

.px-6 {
  padding-left: 1.5rem;
  padding-right: 1.5rem;
}

.py-12 {
  padding-top: 3rem;
  padding-bottom: 3rem;
}

.py-14 {
  padding-top: 3.5rem;
  padding-bottom: 3.5rem;
}

.py-2 {
  padding-top: 0.5rem;
  padding-bottom: 0.5rem;
}

.py-20 {
  padding-top: 5rem;
  padding-bottom: 5rem;
}

<<<<<<< HEAD
=======
.py-5 {
  padding-top: 1.25rem;
  padding-bottom: 1.25rem;
}

.pb-2 {
  padding-bottom: 0.5rem;
}

.pb-6 {
  padding-bottom: 1.5rem;
}

>>>>>>> 9be469c2
.text-center {
  text-align: center;
}

.text-end {
  text-align: end;
}

.text-3xl {
  font-size: 1.875rem;
  line-height: 2.25rem;
}

.text-7xl {
  font-size: 4.5rem;
  line-height: 1;
}

<<<<<<< HEAD
=======
.text-7xl {
  font-size: 4.5rem;
  line-height: 1;
}

>>>>>>> 9be469c2
.text-8xl {
  font-size: 6rem;
  line-height: 1;
}

.text-base {
  font-size: 1rem;
  line-height: 1.5rem;
}

.text-xl {
  font-size: 1.25rem;
  line-height: 1.75rem;
}

.font-black {
  font-weight: 900;
}

.font-bold {
  font-weight: 700;
}

.font-semibold {
  font-weight: 600;
}

.text-black {
  --tw-text-opacity: 1;
  color: rgb(0 0 0 / var(--tw-text-opacity));
}

.text-white {
  --tw-text-opacity: 1;
  color: rgb(255 255 255 / var(--tw-text-opacity));
}

.shadow {
  --tw-shadow: 0 1px 3px 0 rgb(0 0 0 / 0.1), 0 1px 2px -1px rgb(0 0 0 / 0.1);
  --tw-shadow-colored: 0 1px 3px 0 var(--tw-shadow-color), 0 1px 2px -1px var(--tw-shadow-color);
  box-shadow: var(--tw-ring-offset-shadow, 0 0 #0000), var(--tw-ring-shadow, 0 0 #0000), var(--tw-shadow);
}

.hover\:bg-\[\#517994\]\/80:hover {
  background-color: rgb(81 121 148 / 0.8);
}

.hover\:bg-black\/80:hover {
  background-color: rgb(0 0 0 / 0.8);
}

.focus\:outline-none:focus {
  outline: 2px solid transparent;
  outline-offset: 2px;
}

.focus\:ring-2:focus {
  --tw-ring-offset-shadow: var(--tw-ring-inset) 0 0 0 var(--tw-ring-offset-width) var(--tw-ring-offset-color);
  --tw-ring-shadow: var(--tw-ring-inset) 0 0 0 calc(2px + var(--tw-ring-offset-width)) var(--tw-ring-color);
  box-shadow: var(--tw-ring-offset-shadow), var(--tw-ring-shadow), var(--tw-shadow, 0 0 #0000);
}

.focus\:ring-gray-200:focus {
  --tw-ring-opacity: 1;
  --tw-ring-color: rgb(229 231 235 / var(--tw-ring-opacity));
}

@media (min-width: 768px) {
  .md\:w-full {
    width: 100%;
  }

  .md\:flex-row {
    flex-direction: row;
  }
}

@media (min-width: 1024px) {
  .lg\:ml-0 {
    margin-left: 0px;
  }

  .lg\:flex {
    display: flex;
  }

  .lg\:hidden {
    display: none;
  }

  .lg\:w-\[1024px\] {
    width: 1024px;
  }
}

@media (min-width: 1280px) {
  .xl\:w-1\/4 {
    width: 25%;
  }
}<|MERGE_RESOLUTION|>--- conflicted
+++ resolved
@@ -1657,13 +1657,10 @@
   margin-bottom: 1rem;
 }
 
-<<<<<<< HEAD
-=======
 .mb-12 {
   margin-bottom: 3rem;
 }
 
->>>>>>> 9be469c2
 .mb-4 {
   margin-bottom: 1rem;
 }
@@ -1708,13 +1705,10 @@
   width: 350px;
 }
 
-<<<<<<< HEAD
 .transform {
   transform: translate(var(--tw-translate-x), var(--tw-translate-y)) rotate(var(--tw-rotate)) skewX(var(--tw-skew-x)) skewY(var(--tw-skew-y)) scaleX(var(--tw-scale-x)) scaleY(var(--tw-scale-y));
 }
 
-=======
->>>>>>> 9be469c2
 .flex-col {
   flex-direction: column;
 }
@@ -1800,22 +1794,11 @@
   padding-bottom: 5rem;
 }
 
-<<<<<<< HEAD
-=======
 .py-5 {
   padding-top: 1.25rem;
   padding-bottom: 1.25rem;
 }
 
-.pb-2 {
-  padding-bottom: 0.5rem;
-}
-
-.pb-6 {
-  padding-bottom: 1.5rem;
-}
-
->>>>>>> 9be469c2
 .text-center {
   text-align: center;
 }
@@ -1834,14 +1817,6 @@
   line-height: 1;
 }
 
-<<<<<<< HEAD
-=======
-.text-7xl {
-  font-size: 4.5rem;
-  line-height: 1;
-}
-
->>>>>>> 9be469c2
 .text-8xl {
   font-size: 6rem;
   line-height: 1;
