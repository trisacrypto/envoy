--- conflicted
+++ resolved
@@ -2574,13 +2574,12 @@
   width: 100%;
 }
 
-<<<<<<< HEAD
 .min-w-0 {
   min-width: 0px;
-=======
+}
+
 .max-w-2xl {
   max-width: 42rem;
->>>>>>> 7cdb66bd
 }
 
 .max-w-3xl {
@@ -2665,10 +2664,6 @@
 
 .text-balance {
   text-wrap: balance;
-}
-
-.text-pretty {
-  text-wrap: pretty;
 }
 
 .break-words {
