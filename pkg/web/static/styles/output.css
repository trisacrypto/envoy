--- conflicted
+++ resolved
@@ -867,16 +867,6 @@
     opacity: 1;
   }
 
-  .btm-nav > *.disabled:hover,
-      .btm-nav > *[disabled]:hover {
-    pointer-events: none;
-    --tw-border-opacity: 0;
-    background-color: var(--fallback-n,oklch(var(--n)/var(--tw-bg-opacity)));
-    --tw-bg-opacity: 0.1;
-    color: var(--fallback-bc,oklch(var(--bc)/var(--tw-text-opacity)));
-    --tw-text-opacity: 0.2;
-  }
-
   .btn:hover {
     --tw-border-opacity: 1;
     border-color: var(--fallback-b3,oklch(var(--b3)/var(--tw-border-opacity)));
@@ -1332,19 +1322,6 @@
   --alert-bg-mix: var(--fallback-b1,oklch(var(--b1)/1));
 }
 
-<<<<<<< HEAD
-=======
-.btm-nav > *.disabled,
-    .btm-nav > *[disabled] {
-  pointer-events: none;
-  --tw-border-opacity: 0;
-  background-color: var(--fallback-n,oklch(var(--n)/var(--tw-bg-opacity)));
-  --tw-bg-opacity: 0.1;
-  color: var(--fallback-bc,oklch(var(--bc)/var(--tw-text-opacity)));
-  --tw-text-opacity: 0.2;
-}
-
->>>>>>> 8d8023fd
 .btm-nav > * .label {
   font-size: 1rem;
   line-height: 1.5rem;
@@ -2485,11 +2462,6 @@
   margin-bottom: 1.25rem;
 }
 
-.my-0 {
-  margin-top: 0px;
-  margin-bottom: 0px;
-}
-
 .mb-1 {
   margin-bottom: 0.25rem;
 }
@@ -2980,6 +2952,11 @@
   color: rgb(0 0 238 / var(--tw-text-opacity));
 }
 
+.text-\[\#b91c1c\] {
+  --tw-text-opacity: 1;
+  color: rgb(185 28 28 / var(--tw-text-opacity));
+}
+
 .text-black {
   --tw-text-opacity: 1;
   color: rgb(0 0 0 / var(--tw-text-opacity));
@@ -3033,11 +3010,6 @@
 .text-yellow-700 {
   --tw-text-opacity: 1;
   color: rgb(161 98 7 / var(--tw-text-opacity));
-}
-
-.text-\[\#b91c1c\] {
-  --tw-text-opacity: 1;
-  color: rgb(185 28 28 / var(--tw-text-opacity));
 }
 
 .underline {
@@ -3223,19 +3195,11 @@
   background-color: rgb(185 28 28 / 0.8);
 }
 
-<<<<<<< HEAD
-=======
-.hover\:text-blue-600:hover {
-  --tw-text-opacity: 1;
-  color: rgb(37 99 235 / var(--tw-text-opacity));
-}
-
 .hover\:text-\[\#55ACD8\]:hover {
   --tw-text-opacity: 1;
   color: rgb(85 172 216 / var(--tw-text-opacity));
 }
 
->>>>>>> 8d8023fd
 .hover\:underline:hover {
   text-decoration-line: underline;
 }
