--- conflicted
+++ resolved
@@ -21,9 +21,6 @@
 	ErrAmbiguous          = errors.New("ambiguous query: more than one result returned")
 	ErrInternal           = errors.New("something critical went wrong, please try again later")
 	ErrDaybreakHasTxns    = errors.New("daybreak counterparty will not be deleted because it has transactions")
-<<<<<<< HEAD
+	ErrMissingTimestamp   = errors.New("missing a timestamp for resource")
 	ErrNullString         = errors.New("cannot apply string method to a null value")
-=======
-	ErrMissingTimestamp   = errors.New("missing a timestamp for resource")
->>>>>>> 6b9e80dd
 )