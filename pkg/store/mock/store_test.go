--- conflicted
+++ resolved
@@ -56,11 +56,7 @@
 	t.Run("CallbackWithError", func(t *testing.T) {
 		// setup
 		store := setupStore()
-<<<<<<< HEAD
-		store.OnClose(func() error { return errors.ErrInternal }) // the error type doesn't matter
-=======
 		store.OnClose = func() error { return errors.ErrInternal }
->>>>>>> a3f3d3bc
 
 		// test
 		err := store.Close()
@@ -73,27 +69,16 @@
 	// setup
 	store := setupStore()
 
-<<<<<<< HEAD
-	// test
-=======
 	// test call 1
->>>>>>> a3f3d3bc
 	err := store.Close()
 	require.NoError(t, err, "there was an error calling Close")
 	store.AssertCalls(t, "Close", 1)
 
-<<<<<<< HEAD
-=======
 	// test call 2
->>>>>>> a3f3d3bc
 	err = store.Close()
 	require.NoError(t, err, "there was an error calling Close")
 	store.AssertCalls(t, "Close", 2)
 
-<<<<<<< HEAD
-	store.Reset()
-
-=======
 	// set a callback and test call 3
 	store.OnClose = func() error { return errors.ErrInternal }
 	require.NotNil(t, store.OnClose, "OnClose is not supposed to be nil")
@@ -108,7 +93,6 @@
 	require.Nil(t, store.OnClose, "OnClose is supposed to be nil")
 
 	// call once again to ensure the counter was reset
->>>>>>> a3f3d3bc
 	err = store.Close()
 	require.NoError(t, err, "there was an error calling Close")
 	store.AssertCalls(t, "Close", 1)
